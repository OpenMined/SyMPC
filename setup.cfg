# This file is used to configure your project.
# Read more about the various options under:
# http://setuptools.readthedocs.io/en/latest/setuptools.html#configuring-setup-using-setup-cfg-files

[metadata]
name = sympc
description = Add a short description here!
author = George Muraru
author-email = murarugeorgec@gmail.com
license = mit
long-description = file: README.rst
long-description-content-type = text/x-rst; charset=UTF-8
url = https://github.com/pyscaffold/pyscaffold/
project-urls =
    Documentation = https://pyscaffold.org/
# Change if running only on Windows, Mac or Linux (comma-separated)
platforms = any
# Add here all kinds of additional classifiers as defined under
# https://pypi.python.org/pypi?%3Aaction=list_classifiers
classifiers =
    Development Status :: 4 - Beta
    Programming Language :: Python

[options]
zip_safe = False
packages = find:
include_package_data = True
package_dir =
    =src
# DON'T CHANGE THE FOLLOWING LINE! IT WILL BE UPDATED BY PYSCAFFOLD!
setup_requires = pyscaffold>=3.2a0,<3.3a0
# Add here dependencies of your project (semicolon/line-separated), e.g.
install_requires =
    torch>=1.6,<1.8
<<<<<<< HEAD
    torchcsprng
    sycret
=======
    torchcsprng<0.2.0
>>>>>>> a82b4229
# The usage of test_requires is discouraged, see `Dependency Management` docs
# tests_require = pytest; pytest-cov
# Require a specific Python version, e.g. Python 2.7 or >= 3.4
# python_requires = >=3.7

[options.packages.find]
where = src
exclude =
    tests

[options.extras_require]
# Add here additional requirements for extra features, to install with:
# `pip install sympc[PDF]` like:
# PDF = ReportLab; RXP
# Add here test requirements (semicolon/line-separated)
testing =
    pytest
    pytest-cov

[options.entry_points]
# Add here console scripts like:
# console_scripts =
#     script_name = sympc.module:function
# For example:
# console_scripts =
#     fibonacci = sympc.skeleton:run
# And any other entry points, for example:
# pyscaffold.cli =
#     awesome = pyscaffoldext.awesome.extension:AwesomeExtension

[test]
# py.test options when running `python setup.py test`
# addopts = --verbose
extras = True

[tool:pytest]
# Options for py.test:
# Specify command line options as you would do when invoking py.test directly.
# e.g. --cov-report html (or xml) for html/xml output or --junitxml junit.xml
# in order to write a coverage file that can be read by Jenkins.
addopts =
    --cov sympc --cov-report term-missing
    --verbose
norecursedirs =
    dist
    build
    .tox
testpaths = tests

[aliases]
dists = bdist_wheel

[bdist_wheel]
# Use this option if your package is pure-python
universal = 1

[build_sphinx]
source_dir = docs
build_dir = build/sphinx

[devpi:upload]
# Options for the devpi: PyPI server and packaging tool
# VCS export must be deactivated since we are using setuptools-scm
no-vcs = 1
formats = bdist_wheel

[flake8]
# Some sane defaults for the code style checker flake8
exclude =
    .tox
    build
    dist
    .eggs
    docs/conf.py

[pyscaffold]
# PyScaffold's parameters when the project was created.
# This will be used when updating. Do not change!
version = 3.2.3
package = sympc

[isort]
multi_line_output = 3
include_trailing_comma = True
force_grid_wrap = 0
use_parentheses = True
ensure_newline_before_comments = True
line_length = 88
force_single_line = True
remove_redundant_aliases = True
sections = FUTURE,STDLIB,THIRDPARTY,FIRSTPARTY, LOCALFOLDER
default_section = THIRDPARTY
lines_between_types = 0
force_sort_within_sections = True
import_heading_future = future
import_heading_stdlib = stdlib
import_heading_thirdparty = third party
ignore_comments = False
honor_noqa = True

[darglint]
style=google # Default style is Google but we opt to be explicit about it
<|MERGE_RESOLUTION|>--- conflicted
+++ resolved
@@ -32,12 +32,8 @@
 # Add here dependencies of your project (semicolon/line-separated), e.g.
 install_requires =
     torch>=1.6,<1.8
-<<<<<<< HEAD
-    torchcsprng
     sycret
-=======
     torchcsprng<0.2.0
->>>>>>> a82b4229
 # The usage of test_requires is discouraged, see `Dependency Management` docs
 # tests_require = pytest; pytest-cov
 # Require a specific Python version, e.g. Python 2.7 or >= 3.4
