"""Function Secret Sharing Protocol.

ARIANN: Low-Interaction Privacy-Preserving Deep Learning via Function Secret Sharing
arXiv:2006.04593 [cs.LG]
"""
# stdlib
import multiprocessing
from typing import Any
from typing import Dict
from typing import Iterable
from typing import List
from typing import Tuple

# third party
import numpy as np
import sycret
import torch as th
import torchcsprng as csprng  # type: ignore

from sympc.protocol.protocol import Protocol
from sympc.session import Session
from sympc.store import CryptoPrimitiveProvider
from sympc.store import register_primitive_generator
from sympc.store import register_primitive_store_add
from sympc.store import register_primitive_store_get
from sympc.tensor import MPCTensor
from sympc.tensor import ShareTensor
from sympc.utils import get_session
from sympc.utils import parallel_execution

ttp_generator = csprng.create_random_device_generator()

λ = 127  # security parameter
n = 32  # bit precision

# number of processes
N_CORES = multiprocessing.cpu_count()
dpf = sycret.EqFactory(n_threads=N_CORES)
dif = sycret.LeFactory(n_threads=N_CORES)


# share level
def mask_builder(
    session: Session, x1: ShareTensor, x2: ShareTensor, op: str
) -> ShareTensor:
    """Mask the private inputs.

    Add the share of alpha (the mask) that is held in the crypto store to
    the difference x1 - x2.
    As we aim at comparing x1 <= x2, we actually compare x1 - x2 <= 0 and we hide
    x1 - x2 with alpha that is a random mask.

    Args:
        session (Session): MPC Session.
        x1 (ShareTensor): Share of the first private value.
        x2 (ShareTensor): Share of the second private value.
        op (str): Type of operation to perform (eq or comp).

    Returns:
        ShareTensor: share of the masked input
    """
    x = x1 - x2

    keys = session.crypto_store.get_primitives_from_store(
        f"fss_{op}", nr_instances=x.numel(), remove=False
    )

    n_bytes = n // 8  # keys contains bytes not bits
    alpha = np.frombuffer(np.ascontiguousarray(keys[:, 0:n_bytes]), dtype=np.uint32)

    x.tensor += th.tensor(alpha.astype(np.int64)).reshape(x.shape)

    return x


# share level
def evaluate(session: Session, b, x_masked, op, dtype="long") -> ShareTensor:
    """Evaluate the FSS protocol on the masked and public input `x_masked`.

    Args:
        session (Session): MPC Session
        b: rank of the evaluator running this function
        x_masked: the public input created by masking the private input
        op: the type of operation (eq or comp)
        dtype: the type of the shares (int or long)

    Returns:
        ShareTensor: A share of the result of the FSS protocol.
    """
    numel = x_masked.numel()
    keys = session.crypto_store.get_primitives_from_store(
        f"fss_{op}", nr_instances=numel, remove=True
    )

    b = b.numpy().item()
    original_shape = x_masked.shape
    x_masked = x_masked.numpy().reshape(-1)

    if op == "eq":
        flat_result = dpf.eval(b, x_masked, keys)
    elif op == "comp":
        flat_result = dif.eval(b, x_masked, keys)

    result_share = flat_result.astype(np.int32).astype(np.int64).reshape(original_shape)

    dtype_options = {None: th.long, "int": th.int32, "long": th.long}
    result = th.tensor(result_share, dtype=dtype_options[dtype])

    share_result = ShareTensor(data=result, session=session)

    return share_result


def fss_op(x1: MPCTensor, x2: MPCTensor, op="eq") -> MPCTensor:
    """Define the workflow for a binary operation using Function Secret Sharing.

    Currently supported operand are = & <=, respectively corresponding to
    op = 'eq' and 'comp'.

    Args:
        x1 (MPCTensor): First private value.
        x2 (MPCTensor): Second private value.
        op: Type of operation to perform, should be 'eq' or 'comp'. Defaults to eq.

    Returns:
        MPCTensor: Shares of the comparison.
    """
    assert not th.cuda.is_available()  # nosec

    # FIXME: Better handle the case where x1 or x2 is not a MPCTensor. For the moment
    # FIXME: we cast it into a MPCTensor at the expense of extra communication
    session = x1.session
    dtype = session.tensor_type

    shape = MPCTensor._get_shape("sub", x1.shape, x2.shape)
    n_values = shape.numel()

    CryptoPrimitiveProvider.generate_primitives(
        f"fss_{op}",
        sessions=session.session_ptrs,
        g_kwargs={"n_values": n_values},
        p_kwargs={},
    )

    args = zip(x1.share_ptrs, x2.share_ptrs)
    args = [list(el) + [op] for el in args]

    shares = parallel_execution(mask_builder, session.parties)(args)

    # TODO: don't do .reconstruct(), this should be done remotely between the evaluators
    mask_value = MPCTensor(shares=shares, session=session)
    mask_value = mask_value.reconstruct(decode=False) % 2 ** n

    # TODO: add dtype to args
    args = [(th.IntTensor([i]), mask_value, op) for i in range(2)]

    shares = parallel_execution(evaluate, session.parties)(args)

    response = MPCTensor(session=session, shares=shares, shape=shape)
    response.shape = shape
    return response


<<<<<<< HEAD
# share level
def mask_builder(x1: ShareTensor, x2: ShareTensor, op: str) -> ShareTensor:
    x = x1 - x2

    session = get_session()

    keys = session.crypto_store.get_primitives_from_store(
        f"fss_{op}", nr_instances=x.numel(), remove=False
    )

    alpha = np.frombuffer(np.ascontiguousarray(keys[:, 0:N]), dtype=np.uint32)

    x.tensor += th.tensor(alpha.astype(np.int64)).reshape(x.shape)

    return x


# share level
def evaluate(b, x_masked, op, dtype="long") -> ShareTensor:
    session = get_session()

    if op == "eq":
        return eq_evaluate(session, b, x_masked)
    elif op == "comp":
        return comp_evaluate(session, b, x_masked, dtype=dtype)
    else:
        raise ValueError


# process level
def eq_evaluate(session: Session, b, x_masked) -> ShareTensor:

    numel = x_masked.numel()
    keys = session.crypto_store.get_primitives_from_store(
        "fss_eq", nr_instances=numel, remove=True
    )

    result = DPF.eval(b.numpy().item(), x_masked.numpy(), keys)

    share_result = ShareTensor(
        data=th.tensor(result), session=session
    )  # TODO add dtype like in comp_evaluate

    return share_result


# process level
def comp_evaluate(session: Session, b, x_masked, dtype=None) -> ShareTensor:

    numel = x_masked.numel()
    keys = session.crypto_store.get_primitives_from_store(
        "fss_comp", nr_instances=numel, remove=True
    )

    result_share = DIF.eval(b.numpy().item(), x_masked.numpy(), keys)

    dtype_options = {None: th.long, "int": th.int32, "long": th.long}
    result = th.tensor(result_share, dtype=dtype_options[dtype])

    share_result = ShareTensor(data=result, session=session)

    return share_result


class DPF:
    """Distributed Point Function - used for equality"""

    @staticmethod
    def keygen(n_values=1):
        return dpf.keygen(n_values=n_values)
=======
class FSS(metaclass=Protocol):
    """Function Secret Sharing."""
>>>>>>> 81bd5190

    @staticmethod
    def eq(x1: MPCTensor, x2: MPCTensor) -> MPCTensor:
        """Equal operator.

        Args:
            x1 (MPCTensor): First private value.
            x2 (MPCTensor): Second private value.

        Returns:
            MPCTensor: Shares of the equality.
        """
        return fss_op(x1, x2, "eq")

    @staticmethod
    def le(x1: MPCTensor, x2: MPCTensor) -> MPCTensor:
        """Lower equal operator.

        Args:
            x1 (MPCTensor): First private value.
            x2 (MPCTensor): Second private value.

        Returns:
            MPCTensor: Shares of the comparison.
        """
        return fss_op(x1, x2, "comp")


""" Register Crypto Store capabilities for FSS """


def _ensure_fss_store(store: Dict[Any, Any]):
    """Create an empty store for FSS if it doesn't exist already.

    Args:
        store: the main crypto store
    """
    for fss_key in ["fss_eq", "fss_comp"]:
        if fss_key not in store.keys():
            store[fss_key] = [[]]


def _generate_primitive(op: str, n_values: int) -> List[Any]:
    """Generate FSS primitives.

    Args:
        op (str): type of operation (eq or comp)
        n_values (int): number of primitives to generate

    Returns:
        List[Any]: a pair of primitive keys

    Raises:
        ValueError: if the operation is not valid
    """
    if op == "eq":
        primitives = dpf.keygen(n_values=n_values)
    elif op == "comp":
        primitives = dif.keygen(n_values=n_values)
    else:
        raise ValueError(f"{op} is an FSS unsupported operation.")

    return [th.tensor(p) for p in primitives]


def _add_primitive(
    op: str,
    store: Dict[Any, Any],
    primitives: Iterable[Any],
):
    """Add FSS primitives to the crypto store.

    Args:
        op (str): type of operation (eq or comp)
        store (Dict[Any,Any]): the crypto store
        primitives (Iterable[Any]): the primitives to add to the store
    """
    _ensure_fss_store(store)
    current_primitives = store[op]

    primitives = np.array(primitives)

    if len(current_primitives) == 0 or len(current_primitives[0]) == 0:
        store[op] = [primitives]
    else:
        # This branch never happens with on-the-fly primitives
        current_primitives.append(primitives)


def _get_primitive(
    op: str,
    store: Dict[Tuple[int, int], List[Any]],
    nr_instances: int,
    remove: bool = True,
    **kwargs,
) -> Any:
    _ensure_fss_store(store)
    primitive_stack = store[op]

    available_instances = len(primitive_stack[0]) if len(primitive_stack) > 0 else -1

    if available_instances >= nr_instances:
        primitive = primitive_stack[0][0:nr_instances]
        if remove:
            # We throw the whole key array away, not just the keys we used
            del primitive_stack[0]
        return primitive
    else:
        raise ValueError(
            f"Not enough primitives for fss: {nr_instances} required, "
            f"but only {available_instances} available"
        )


@register_primitive_generator("fss_eq")
def generate_primitive(n_values: int) -> List[Any]:  # noqa
    return _generate_primitive("eq", n_values)


@register_primitive_generator("fss_comp")
def generate_primitive(n_values: int) -> List[Any]:  # noqa
    return _generate_primitive("comp", n_values)


@register_primitive_store_add("fss_eq")
def add_primitive(store: Dict[Any, Any], primitives: Iterable[Any]) -> None:  # noqa
    return _add_primitive("fss_eq", store, primitives)


@register_primitive_store_add("fss_comp")
def add_primitive(store: Dict[Any, Any], primitives: Iterable[Any]):  # noqa
    return _add_primitive("fss_comp", store, primitives)


@register_primitive_store_get("fss_eq")
def get_primitive(
    store: Dict[Any, Any], nr_instances: int, remove: bool = True, **kwargs
) -> Any:  # noqa
    return _get_primitive("fss_eq", store, nr_instances, remove, **kwargs)


@register_primitive_store_get("fss_comp")
def get_primitive(
    store: Dict[Any, Any], nr_instances: int, remove: bool = True, **kwargs
) -> Any:  # noqa
    return _get_primitive("fss_comp", store, nr_instances, remove, **kwargs)<|MERGE_RESOLUTION|>--- conflicted
+++ resolved
@@ -41,7 +41,7 @@
 
 # share level
 def mask_builder(
-    session: Session, x1: ShareTensor, x2: ShareTensor, op: str
+    x1: ShareTensor, x2: ShareTensor, op: str
 ) -> ShareTensor:
     """Mask the private inputs.
 
@@ -51,7 +51,6 @@
     x1 - x2 with alpha that is a random mask.
 
     Args:
-        session (Session): MPC Session.
         x1 (ShareTensor): Share of the first private value.
         x2 (ShareTensor): Share of the second private value.
         op (str): Type of operation to perform (eq or comp).
@@ -59,6 +58,8 @@
     Returns:
         ShareTensor: share of the masked input
     """
+    session = get_session()
+    
     x = x1 - x2
 
     keys = session.crypto_store.get_primitives_from_store(
@@ -74,11 +75,10 @@
 
 
 # share level
-def evaluate(session: Session, b, x_masked, op, dtype="long") -> ShareTensor:
+def evaluate(b, x_masked, op, dtype="long") -> ShareTensor:
     """Evaluate the FSS protocol on the masked and public input `x_masked`.
 
     Args:
-        session (Session): MPC Session
         b: rank of the evaluator running this function
         x_masked: the public input created by masking the private input
         op: the type of operation (eq or comp)
@@ -87,6 +87,8 @@
     Returns:
         ShareTensor: A share of the result of the FSS protocol.
     """
+    session = get_session()
+    
     numel = x_masked.numel()
     keys = session.crypto_store.get_primitives_from_store(
         f"fss_{op}", nr_instances=numel, remove=True
@@ -161,81 +163,8 @@
     return response
 
 
-<<<<<<< HEAD
-# share level
-def mask_builder(x1: ShareTensor, x2: ShareTensor, op: str) -> ShareTensor:
-    x = x1 - x2
-
-    session = get_session()
-
-    keys = session.crypto_store.get_primitives_from_store(
-        f"fss_{op}", nr_instances=x.numel(), remove=False
-    )
-
-    alpha = np.frombuffer(np.ascontiguousarray(keys[:, 0:N]), dtype=np.uint32)
-
-    x.tensor += th.tensor(alpha.astype(np.int64)).reshape(x.shape)
-
-    return x
-
-
-# share level
-def evaluate(b, x_masked, op, dtype="long") -> ShareTensor:
-    session = get_session()
-
-    if op == "eq":
-        return eq_evaluate(session, b, x_masked)
-    elif op == "comp":
-        return comp_evaluate(session, b, x_masked, dtype=dtype)
-    else:
-        raise ValueError
-
-
-# process level
-def eq_evaluate(session: Session, b, x_masked) -> ShareTensor:
-
-    numel = x_masked.numel()
-    keys = session.crypto_store.get_primitives_from_store(
-        "fss_eq", nr_instances=numel, remove=True
-    )
-
-    result = DPF.eval(b.numpy().item(), x_masked.numpy(), keys)
-
-    share_result = ShareTensor(
-        data=th.tensor(result), session=session
-    )  # TODO add dtype like in comp_evaluate
-
-    return share_result
-
-
-# process level
-def comp_evaluate(session: Session, b, x_masked, dtype=None) -> ShareTensor:
-
-    numel = x_masked.numel()
-    keys = session.crypto_store.get_primitives_from_store(
-        "fss_comp", nr_instances=numel, remove=True
-    )
-
-    result_share = DIF.eval(b.numpy().item(), x_masked.numpy(), keys)
-
-    dtype_options = {None: th.long, "int": th.int32, "long": th.long}
-    result = th.tensor(result_share, dtype=dtype_options[dtype])
-
-    share_result = ShareTensor(data=result, session=session)
-
-    return share_result
-
-
-class DPF:
-    """Distributed Point Function - used for equality"""
-
-    @staticmethod
-    def keygen(n_values=1):
-        return dpf.keygen(n_values=n_values)
-=======
 class FSS(metaclass=Protocol):
     """Function Secret Sharing."""
->>>>>>> 81bd5190
 
     @staticmethod
     def eq(x1: MPCTensor, x2: MPCTensor) -> MPCTensor:
