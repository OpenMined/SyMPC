--- conflicted
+++ resolved
@@ -241,21 +241,6 @@
         ring_size = int(ring_size)
         tensor_type = get_type_from_ring(ring_size)
         rank = session.rank
-<<<<<<< HEAD
-        nr_parties = session.nr_parties
-
-        zero = torch.zeros(x.shares[0].shape).type(tensor_type)
-
-        shares = [[zero.clone(), zero.clone()] for i in range(nr_parties)]
-
-        shares[rank][0] = x.shares[0].clone().type(tensor_type)
-
-        shares[(rank + 1) % nr_parties][1] = x.shares[1].clone().type(tensor_type)
-
-        rst_list = []
-        for i in range(nr_parties):
-=======
-
         zero = torch.zeros(x.shares[0].shape).type(tensor_type)
 
         shares = [[zero.clone(), zero.clone()] for i in range(NR_PARTIES)]
@@ -266,7 +251,6 @@
 
         rst_list = []
         for i in range(NR_PARTIES):
->>>>>>> fe863dba
             rst = x.clone()
             rst.shares = shares[i]
             rst.ring_size = ring_size
