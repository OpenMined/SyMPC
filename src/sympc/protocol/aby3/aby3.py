"""ABY3 Protocol.

ABY3 : A Mixed Protocol Framework for Machine Learning.
https://eprint.iacr.org/2018/403.pdf
"""
# stdlib
from typing import Any
from typing import List
from typing import Tuple

# third party
import torch
import torchcsprng as csprng

from sympc.config import Config
from sympc.protocol.protocol import Protocol
from sympc.session import Session
from sympc.session import get_session
from sympc.tensor import MPCTensor
from sympc.tensor import PRIME_NUMBER
from sympc.tensor import ReplicatedSharedTensor
from sympc.tensor.tensor import SyMPCTensor
from sympc.utils import get_nr_bits
from sympc.utils import get_type_from_ring
from sympc.utils import parallel_execution

gen = csprng.create_random_device_generator()


class ABY3(metaclass=Protocol):
    """ABY3 Protocol Implementation."""

    """Used for Share Level static operations like distributing the shares."""
    share_class: SyMPCTensor = ReplicatedSharedTensor
    security_levels: List[str] = ["semi-honest", "malicious"]

    def __init__(self, security_type: str = "semi-honest"):
        """Initialization of the Protocol.

        Args:
            security_type : specifies the security level of the Protocol.

        Raises:
            ValueError : If invalid security_type is provided.
        """
        if security_type not in self.security_levels:
            raise ValueError(f"{security_type} is not a valid security type")

        self.security_type = security_type

    def __eq__(self, other: Any) -> bool:
        """Check if "self" is equal with another object given a set of attributes to compare.

        Args:
            other (Any): Object to compare

        Returns:
            bool: True if equal False if not.
        """
        if self.security_type != other.security_type:
            return False

        if type(self) != type(other):
            return False

        return True

    @staticmethod
    def truncation_algorithm1(
        ptr_list: List[torch.Tensor],
        shape: torch.Size,
        session: Session,
        ring_size: int,
        config: Config,
    ) -> List[ReplicatedSharedTensor]:
        """Performs the ABY3 truncation algorithm1.

        Args:
            ptr_list (List[torch.Tensor]): Tensors to truncate
            shape (torch.Size) : shape of tensor values
            session (Session) : session the tensor belong to
            ring_size (int): Ring size of the underlying tensors.
            config (Config): The configuration(base,precision) of the underlying tensors.

        Returns:
            List["ReplicatedSharedTensor"] : Truncated shares.
        """
        tensor_type = get_type_from_ring(ring_size)
        rand_value = torch.empty(size=shape, dtype=tensor_type).random_(generator=gen)
        base = config.encoder_base
        precision = config.encoder_precision
        scale = base ** precision
        x1, x2, x3 = ptr_list
        x1_trunc = x1 >> precision if base == 2 else x1 // scale
        x_trunc = (x2 + x3) >> precision if base == 2 else (x2 + x3) // scale
        shares = [x1_trunc, x_trunc - rand_value, rand_value]
        ptr_list = ReplicatedSharedTensor.distribute_shares(
            shares, session, ring_size, config
        )
        return ptr_list

    @staticmethod
    def truncate(
        x: MPCTensor, session: Session, ring_size: int, config: Config
    ) -> MPCTensor:
        """Perfoms the ABY3 truncation algorithm.

        Args:
            x (MPCTensor): input tensor
            session (Session) : session of the input tensor.
            ring_size (int): Ring size of the underlying tensor.
            config (Config) : The configuration(base,precision) of the underlying tensor.

        Returns:
            MPCTensor: truncated MPCTensor.

        Raises:
            ValueError : parties involved in the computation is not equal to three.
            ValueError : Invalid MPCTensor share pointers.

        TODO :Switch to trunc2 algorithm  as it is communication efficient.
        """
        if session.nr_parties != 3:
            raise ValueError("Share truncation algorithm 1 works only for 3 parites.")

        # RSPointer - public ops, Tensor Pointer - Private ops
        ptr_list = []
        ptr_name = x.share_ptrs[0].__name__

        # TODO:Shoud be concised,lot of branching done,to improve communication efficiency.

        if ptr_name == "ReplicatedSharedTensorPointer":

            if ring_size in {2, PRIME_NUMBER}:
                share_ptrs = x.share_ptrs
            else:
                ptr_list.append(x.share_ptrs[0].get_shares()[0].get_copy())
                ptr_list.extend(x.share_ptrs[1].get_copy().shares)
                share_ptrs = ABY3.truncation_algorithm1(
                    ptr_list, x.shape, session, ring_size, config
                )

        elif ptr_name == "TensorPointer":
            ptr_list = [share.get_copy() for share in x.share_ptrs]

            if ring_size in {2, PRIME_NUMBER}:
                share_ptrs = ReplicatedSharedTensor.distribute_shares(
                    ptr_list, session, ring_size, config
                )

            else:

                share_ptrs = ABY3.truncation_algorithm1(
                    ptr_list, x.shape, session, ring_size, config
                )
        else:
            raise ValueError("{ptr_name} not supported.")

        result = MPCTensor(shares=share_ptrs, session=session, shape=x.shape)

        return result

    @staticmethod
    def truncation_algorithm2(x: MPCTensor, session: Session) -> MPCTensor:
        """Truncates the MPCTensor by scale factor using trunc2 algorithm.

        Args:
            x (MPCTensor): input tensor
            session (Session) : session of the input tensor.

        Returns:
            MPCTensor: truncated MPCTensor.

        TODO : The truncation algorithm 2 is erroneous, to be optimized.
        """
        r, rPrime = ABY3.get_truncation_pair(x, session)
        scale = session.config.encoder_base ** session.config.encoder_precision
        x_rp = x - rPrime
        x_rp = x_rp.reconstruct(decode=False) // scale
        zero = torch.tensor([0])
        x_rp = MPCTensor(shares=[x_rp, zero, zero], session=x.session, shape=x.shape)

        result = r + x_rp

        return result

    @staticmethod
    def _get_truncation_pair(x: MPCTensor, session: Session) -> Tuple[MPCTensor]:
        """Generates truncation pair for the given MPCTensor.

        Args:
            x (MPCTensor): input tensor
            session (Session) : session of the input tensor.

        Returns:
            Tuple[MPCTensor]: generated truncation pair.
        """
        r: List = []
        rPrime: List = []
        for session_ptrs in session.session_ptrs:
            rst = session_ptrs.prrs_generate_random_share(shape=x.shape)
            rst = rst.resolve_pointer_type()
            rPrime.append(rst)
            r.append(rst)

        r = ABY3.truncation_algorithm1(r, x.shape, session)
        r_mpc = MPCTensor(shares=r, session=session, shape=x.shape)
        rPrime_mpc = MPCTensor(shares=rPrime, session=session, shape=x.shape)
        return r_mpc, rPrime_mpc

    @staticmethod
    def local_decomposition(
        x: ReplicatedSharedTensor, ring_size: str, bitwise: bool = False
    ) -> List[List[List[ReplicatedSharedTensor]]]:
        """Performs local decomposition to generate shares of shares.

        Args:
            x (ReplicatedSharedTensor) : input RSTensor.
            ring_size (str) : Ring size to generate decomposed shares in.
            bitwise (bool): Perform bit level decomposition on bits if set.

        Returns:
            List[ReplicatedSharedTensor]: Decomposed shares in the given ring size.

        Raises:
            ValueError: If RSTensor does not have session uuid.
        """
        if x.session_uuid is None:
            raise ValueError("Input RSTensor should have session_uuid")

        session = get_session(x.session_uuid)
        ring_size = int(ring_size)
        ring_bits = get_nr_bits(session.ring_size)  # for bit-wise decomposition
        tensor_type = get_type_from_ring(ring_size)
        rank = session.rank
        nr_parties = session.nr_parties

        zero = torch.zeros(x.shares[0].shape).type(tensor_type)

        # Similar to triples, we have instances for the shares generated.
        share_lst: List[List[List[ReplicatedSharedTensor]]] = []

        input_rst = []
        if bitwise:
            for i in range(ring_bits):
                input_rst.append(x.bit_extraction(i))
        else:
            input_rst.append(x)

        for share in input_rst:
            shares = [[zero.clone(), zero.clone()] for i in range(nr_parties)]

            shares[rank][0] = share.shares[0].clone().type(tensor_type)

            shares[(rank + 1) % nr_parties][1] = (
                share.shares[1].clone().type(tensor_type)
            )

            rst_sh = []
            for i in range(nr_parties):
                rst = x.clone()
                rst.shares = shares[i]
                rst.ring_size = ring_size
                rst_sh.append(rst)

            share_lst.append(rst_sh)

        return share_lst

    @staticmethod
    def bit_injection(x: MPCTensor, session: Session, ring_size: int) -> MPCTensor:
        """Perform ABY3 bit injection for conversion of binary share to arithmetic share.

        Args:
            x (MPCTensor) : MPCTensor with shares of bit.
            session (Session): session the share belongs to.
            ring_size (int) : Ring size of arithmetic share to convert.

        Returns:
            arith_share (MPCTensor): Arithmetic shares of bit in input ring size.

        Raises:
            ValueError: If input tensor is not binary shared.
        """
        input_ring = int(x.share_ptrs[0].get_ring_size().get_copy())  # input ring_size
        if input_ring != 2:
            raise ValueError("Bit injection works only for binary rings")

        args = [[share, str(ring_size)] for share in x.share_ptrs]

        decompose = parallel_execution(ABY3.local_decomposition, session.parties)(args)

<<<<<<< HEAD
        x1_sh, x2_sh, x3_sh = zip(*map(lambda x: x[0], decompose))

        x1_sh = [ptr.resolve_pointer_type() for ptr in x1_sh]
        x2_sh = [ptr.resolve_pointer_type() for ptr in x2_sh]
        x3_sh = [ptr.resolve_pointer_type() for ptr in x3_sh]
=======
        # Using zip for grouping on pointers is compute intensive.
        x1_sh = []
        x2_sh = []
        x3_sh = []

        for sh in map(lambda x: x[0].resolve_pointer_type(), decompose):
            x1_sh.append(sh[0].resolve_pointer_type())
            x2_sh.append(sh[1].resolve_pointer_type())
            x3_sh.append(sh[2].resolve_pointer_type())
>>>>>>> 922d4949

        x1 = MPCTensor(shares=x1_sh, session=session, shape=x.shape)
        x2 = MPCTensor(shares=x2_sh, session=session, shape=x.shape)
        x3 = MPCTensor(shares=x3_sh, session=session, shape=x.shape)

        arith_share = x1 ^ x2 ^ x3

        return arith_share

    @staticmethod
    def full_adder(
        a: List[MPCTensor], b: List[MPCTensor], session: Session
    ) -> List[MPCTensor]:
        """Perform bit addition on MPCTensors using a full adder.

        Args:
            a (List[MPCTensor]): MPCTensor with shares of bit.
            b (List[MPCTensor]): MPCTensor with shares of bit.
            session (Session): session the share belongs to.

        Returns:
            result (List[MPCTensor]): Result of the operation.

        TODO: Should modify ripple carry adder to parallel prefix adder.
        """
        ring_size = session.ring_size
        ring_bits = get_nr_bits(ring_size)
        c = [0 for _ in range(ring_bits + 1)]  # carry bits of addition.
        result: List[MPCTensor] = []
        for idx in range(ring_bits):
            s = a[idx] + b[idx] + c[idx]
            c[idx + 1] = a[idx] * b[idx] + c[idx] * (a[idx] + b[idx])
            result.append(s)
        return result

    @staticmethod
    def bit_decomposition(x: MPCTensor, session: Session) -> List[MPCTensor]:
        """Perform ABY3 bit decomposition for conversion of arithmetic share to binary share.

        Args:
            x (MPCTensor): Arithmetic shares of secret.
            session (Session): session the share belongs to.

        Returns:
            bin_share (List[MPCTensor]): Returns binary shares of each bit of the secret.

        TODO : Should be modified to use parallel prefix adder when multiprocessing
        functionality is integrated.
        """
        ring_size = session.ring_size
        ring_bits = get_nr_bits(ring_size)
        x1: List[MPCTensor] = []  # bit shares of shares
        x2: List[MPCTensor] = []
        x3: List[MPCTensor] = []

        args = [[share, str(2), True] for share in x.share_ptrs]

        decompose = parallel_execution(ABY3.local_decomposition, session.parties)(args)

        x_sh = list(zip(*decompose))

        for idx in range(ring_bits):
            x1_sh, x2_sh, x3_sh = zip(*x_sh[idx])
            x1_sh = [ptr.resolve_pointer_type() for ptr in x1_sh]
            x2_sh = [ptr.resolve_pointer_type() for ptr in x2_sh]
            x3_sh = [ptr.resolve_pointer_type() for ptr in x3_sh]

            x1_m = MPCTensor(shares=x1_sh, session=session, shape=x.shape)
            x2_m = MPCTensor(shares=x2_sh, session=session, shape=x.shape)
            x3_m = MPCTensor(shares=x3_sh, session=session, shape=x.shape)

            x1.append(x1_m)
            x2.append(x2_m)
            x3.append(x3_m)

        x1_2 = ABY3.full_adder(x1, x2, session)
        bin_share = ABY3.full_adder(x1_2, x3, session)

        return bin_share

    @staticmethod
    def bit_decomposition_ttp(x: MPCTensor, session: Session) -> List[MPCTensor]:
        """Perform ABY3 bit decomposition using orchestrator as ttp.

        Args:
            x (MPCTensor): Arithmetic shares of secret.
            session (Session): session the share belongs to.

        Returns:
            b_sh (List[MPCTensor]): Returns binary shares of each bit of the secret.

        TODO: We should modify to use parallel prefix adder, which involves pickling Syft VM's
        """
        # Decoding is not done as they are shares of PRRS.
        tensor = x.reconstruct(decode=False)
        b_sh: List[MPCTensor] = []  # binary shares of bits
        ring_size = session.ring_size
        shares_sum = ReplicatedSharedTensor.shares_sum
        ring_bits = get_nr_bits(ring_size)

        for idx in range(ring_bits):
            bit_mask = torch.ones(tensor.shape, dtype=tensor.dtype) << idx
            secret = (tensor & bit_mask).type(torch.bool)
            r1 = torch.empty(size=tensor.shape, dtype=torch.bool).random_(generator=gen)
            r2 = torch.empty(size=tensor.shape, dtype=torch.bool).random_(generator=gen)
            r3 = shares_sum([secret, r1, r2], ring_size=2)
            shares = [r1, r2, r3]
            config = Config(encoder_base=1, encoder_precision=0)
            sh_ptr = ReplicatedSharedTensor.distribute_shares(
                shares=shares, session=session, ring_size=2, config=config
            )
            b_mpc = MPCTensor(shares=sh_ptr, session=session, shape=tensor.shape)
            b_sh.append(b_mpc)

        return b_sh<|MERGE_RESOLUTION|>--- conflicted
+++ resolved
@@ -290,13 +290,6 @@
 
         decompose = parallel_execution(ABY3.local_decomposition, session.parties)(args)
 
-<<<<<<< HEAD
-        x1_sh, x2_sh, x3_sh = zip(*map(lambda x: x[0], decompose))
-
-        x1_sh = [ptr.resolve_pointer_type() for ptr in x1_sh]
-        x2_sh = [ptr.resolve_pointer_type() for ptr in x2_sh]
-        x3_sh = [ptr.resolve_pointer_type() for ptr in x3_sh]
-=======
         # Using zip for grouping on pointers is compute intensive.
         x1_sh = []
         x2_sh = []
@@ -306,7 +299,6 @@
             x1_sh.append(sh[0].resolve_pointer_type())
             x2_sh.append(sh[1].resolve_pointer_type())
             x3_sh.append(sh[2].resolve_pointer_type())
->>>>>>> 922d4949
 
         x1 = MPCTensor(shares=x1_sh, session=session, shape=x.shape)
         x2 = MPCTensor(shares=x2_sh, session=session, shape=x.shape)
