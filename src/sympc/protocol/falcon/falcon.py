--- conflicted
+++ resolved
@@ -486,15 +486,6 @@
 
         Args:
             session (Session): session to generate random shares for.
-<<<<<<< HEAD
-            shape (Union[torch.Size,tuple]): shape of the random share to generate.
-
-        Returns:
-            share (MPCTensor): Retuns shares of random number in group Zp*.
-
-        Zp* = {1,2..,p-1},where p is a prime number.
-        We use Euler's Theorum for verifying that random share is not zero.
-=======
             shape (Union[torch.Size, tuple]): shape of the random share to generate.
 
         Returns:
@@ -502,17 +493,13 @@
 
         Zp* = {1,2..,p-1},where p is a prime number.
         We use Euler's Theorem for verifying that random share is not zero.
->>>>>>> 25039727
         It states that:
         For a general modulus n
         a^phi(n) = 1(mod n), if a is co prime to n.
         In our case n=p(prime number), phi(p) = p-1
         phi(n) = Euler totient function.
-<<<<<<< HEAD
-=======
         We effectively try to sample a random number in range [1,p-1],discard the instances where
         it equals zero.
->>>>>>> 25039727
         """
         while True:
             ptr_list: List[ReplicatedSharedTensor] = []
@@ -531,43 +518,31 @@
                 return m
 
     @staticmethod
-    def private_compare(x: List[MPCTensor], r: torch.Tensor) -> MPCTensor:
+    def private_compare(
+        x: List[MPCTensor], r: Union[torch.Tensor, np.ndarray]
+    ) -> MPCTensor:
         """Falcon Private Compare functionality which computes(x>r).
 
         Args:
             x (List[MPCTensor]) : shares of bits of x in Zp.
-<<<<<<< HEAD
-            r (torch.Tensor) : Public integer r.
-=======
-            r (torch.Tensor) : Public value r.
->>>>>>> 25039727
+            r (Union[torch.Tensor,np.ndarray]) : Public value r.
 
         Returns:
             result (MPCTensor): Returns shares of bits of the operation.
 
-<<<<<<< HEAD
-        (if (x>=r) returns 1 else returns 0)
-        """
-        shape = x[0].shape
-        session = x[0].session
-        ptr_list: List = []
-        for session_ptr in session.session_ptrs:
-            sh_ptr = session_ptr.prrs_generate_random_share(
-                shape=shape, ring_size=str(2)
-            )
-            ptr_list.append(sh_ptr)
-=======
         Raises:
             ValueError: If input shares is not a list.
-            ValueError: If input public value is not a tensor.
+            ValueError: If input public value is not a torch tensor or numpy array.
 
         (if (x>=r) returns 1 else returns 0)
         """
         if not isinstance(x, list):
             raise ValueError(f"Input shares for Private Compare: {x} must be a list")
 
-        if not isinstance(r, torch.Tensor):
-            raise ValueError(f"Value r:{r} must be a torch tensor for private compare")
+        if not isinstance(r, torch.Tensor) and not isinstance(r, np.ndarray):
+            raise ValueError(
+                f"Value r:{r} must be a torch tensor or numpy array for private compare"
+            )
 
         shape = x[0].shape
         session = x[0].session
@@ -576,7 +551,6 @@
             session_ptr.prrs_generate_random_share(shape=shape, ring_size="2")
             for session_ptr in session.session_ptrs
         ]
->>>>>>> 25039727
 
         beta_2 = MPCTensor(
             shares=ptr_list, session=session, shape=shape
@@ -585,23 +559,11 @@
             beta_2, session, PRIME_NUMBER
         )  # shares of random bit in Zp.
         m = Falcon._random_prime_group(session, shape)
-<<<<<<< HEAD
+
         if isinstance(r, np.ndarray):
             beta_2.to_numpy("bool_")
             beta_p.to_numpy("uint8")
             m.to_numpy("uint8")
-
-        u = [0 for i in range(len(x))]
-        w = [0 for i in range(len(x))]
-        c = [0 for i in range(len(x))]
-        for i in range(len(x) - 1, -1, -1):
-            r_i = r >> i & 1  # bit at ith position
-            u[i] = (1 - 2 * beta_p) * (x[i] - r_i)
-            w[i] = x[i] ^ r_i
-            c[i] = u[i] + 1 + sum(w[i + 1 :])
-
-        d = m * (math.prod(c))
-=======
 
         nr_shares = len(x)
         u = [0] * nr_shares
@@ -616,14 +578,12 @@
             w += x[i] ^ r_i
 
         d = m * math.prod(c)
->>>>>>> 25039727
 
         d_val = d.reconstruct(decode=False)  # plaintext d.
         d_val[d_val != 0] = 1  # making all non zero values as 1.
 
         beta_prime = d_val
 
-<<<<<<< HEAD
         return beta_2 + beta_prime
 
     @staticmethod
@@ -773,7 +733,4 @@
 
         wrap_sh.from_numpy()
 
-        return wrap_sh
-=======
-        return beta_2 + beta_prime
->>>>>>> 25039727
+        return wrap_sh