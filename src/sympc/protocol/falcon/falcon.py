--- conflicted
+++ resolved
@@ -319,16 +319,8 @@
             mask = parallel_execution(Falcon.falcon_mask, session.parties)(args)
 
         # zip on pointers is compute intensive
-<<<<<<< HEAD
-        eps_shares, delta_shares = [mask[0][0], mask[1][0], mask[2][0]], [
-            mask[0][1],
-            mask[1][1],
-            mask[2][1],
-        ]
-=======
         eps_shares = [mask[idx][0] for idx in range(session.nr_parties)]
         delta_shares = [mask[idx][1] for idx in range(session.nr_parties)]
->>>>>>> fe863dba
 
         eps = MPCTensor(shares=eps_shares, session=session)
         delta = MPCTensor(shares=delta_shares, session=session)
