--- conflicted
+++ resolved
@@ -110,7 +110,6 @@
         ring_size = int(x.share_ptrs[0].get_ring_size().get_copy())
 
         if session.protocol.security_type == "semi-honest":
-<<<<<<< HEAD
             result = Falcon.mul_semi_honest(x, y, session, op_str, ring_size, **kwargs_)
         elif session.protocol.security_type == "malicious":
             result = Falcon.mul_malicious(x, y, session, op_str, ring_size, **kwargs_)
@@ -118,15 +117,6 @@
             raise ValueError("Invalid security_type for Falcon multiplication")
 
         result = ABY3.truncate(result, session, ring_size)
-=======
-            result = Falcon.mul_semi_honest(x, y, session, op_str, **kwargs_)
-        elif session.protocol.security_type == "malicious":
-            result = Falcon.mul_malicious(x, y, session, op_str, **kwargs_)
-        else:
-            raise ValueError("Invalid security_type for Falcon multiplication")
-
-        result = ABY3.truncate(result, session)
->>>>>>> ded5b9f1
 
         return result
 
@@ -136,12 +126,8 @@
         y: MPCTensor,
         session: Session,
         op_str: str,
-<<<<<<< HEAD
         ring_size: int,
         reshare: bool = False,
-=======
-        truncate: bool = True,
->>>>>>> ded5b9f1
         **kwargs_: Dict[Any, Any],
     ) -> MPCTensor:
         """Falcon semihonest multiplication.
@@ -153,12 +139,8 @@
             y (MPCTensor): Another secret
             session (Session): Session the tensors belong to
             op_str (str): Operation string.
-<<<<<<< HEAD
             ring_size(int) : Ring size of the underlying tensors.
             reshare (bool) : Convert 3-out-3 to 2-out-3 if set.
-=======
-            truncate (bool) : Applies truncation on the result if set.
->>>>>>> ded5b9f1
             kwargs_ (Dict[Any, Any]): Kwargs for some operations like conv2d
 
         Returns:
@@ -175,23 +157,15 @@
 
         result = MPCTensor(shares=z_shares_ptrs, session=x.session)
 
-<<<<<<< HEAD
         if reshare:
-=======
-        if not truncate:
->>>>>>> ded5b9f1
             z_shares = [share.get() for share in z_shares_ptrs]
 
             # Convert 3-3 shares to 2-3 shares by resharing
             reshared_shares = ReplicatedSharedTensor.distribute_shares(
-<<<<<<< HEAD
                 z_shares, x.session, ring_size
             )
             result = MPCTensor(shares=reshared_shares, session=x.session)
-=======
-                z_shares, x.session
-            )
-            result = MPCTensor(shares=reshared_shares, session=x.session)
+
         result.shape = MPCTensor._get_shape(op_str, x.shape, y.shape)  # for prrs
         return result
 
@@ -216,6 +190,7 @@
             ReplicatedSharedTensor : Result of the verification.
         """
         session = get_session(z_sh.session_uuid)
+        ring_size = z_sh.ring_size
 
         crypto_store = session.crypto_store
         eps_shape = tuple(eps.shape)
@@ -227,7 +202,7 @@
 
         a_share, b_share, c_share = primitives
 
-        op = getattr(operator, op_str)
+        op = ReplicatedSharedTensor.get_op(ring_size, op_str)
 
         eps_delta = op(eps, delta, **kwargs)
         eps_b = b_share.clone()
@@ -242,66 +217,6 @@
         rst_share = c_share + delta_a + eps_b
 
         if session.rank == 0:
-            rst_share.shares[0] = rst_share.shares[0] + eps_delta
-
-        if session.rank == 2:
-            rst_share.shares[1] = rst_share.shares[1] + eps_delta
-
-        result = z_sh - rst_share
->>>>>>> ded5b9f1
-
-        result.shape = MPCTensor._get_shape(op_str, x.shape, y.shape)  # for prrs
-        return result
-
-    @staticmethod
-<<<<<<< HEAD
-    def triple_verification(
-        z_sh: ReplicatedSharedTensor,
-        eps: torch.Tensor,
-        delta: torch.Tensor,
-        op_str: str,
-        **kwargs: Dict[Any, Any],
-    ) -> ReplicatedSharedTensor:
-        """Performs Beaver's triple verification check.
-
-        Args:
-            z_sh (ReplicatedSharedTensor) : share of multiplied value(x*y).
-            eps (torch.Tensor) :masked value of x
-            delta (torch.Tensor): masked value of y
-            op_str (str): Operator string.
-            kwargs(Dict[Any, Any]): Keywords arguments for the operator.
-
-        Returns:
-            ReplicatedSharedTensor : Result of the verification.
-        """
-        session = get_session(z_sh.session_uuid)
-        ring_size = z_sh.ring_size
-
-        crypto_store = session.crypto_store
-        eps_shape = tuple(eps.shape)
-        delta_shape = tuple(delta.shape)
-
-        primitives = crypto_store.get_primitives_from_store(
-            f"beaver_{op_str}", eps_shape, delta_shape
-        )
-
-        a_share, b_share, c_share = primitives
-
-        op = ReplicatedSharedTensor.get_op(ring_size, op_str)
-
-        eps_delta = op(eps, delta, **kwargs)
-        eps_b = b_share.clone()
-        delta_a = a_share.clone()
-
-        # prevent re-encoding as the values are encoded.
-        # TODO: should be improved.
-        for i in range(2):
-            eps_b.shares[i] = op(eps, eps_b.shares[i])
-            delta_a.shares[i] = op(delta_a.shares[i], delta)
-
-        rst_share = c_share + delta_a + eps_b
-
-        if session.rank == 0:
             rst_share.shares[0] = shares_sum(
                 [rst_share.shares[0], eps_delta], ring_size
             )
@@ -316,8 +231,6 @@
         return result
 
     @staticmethod
-=======
->>>>>>> ded5b9f1
     def falcon_mask(
         x_sh: ReplicatedSharedTensor, y_sh: ReplicatedSharedTensor, op_str: str
     ) -> Tuple[ReplicatedSharedTensor, ReplicatedSharedTensor]:
@@ -349,10 +262,7 @@
         y: MPCTensor,
         session: Session,
         op_str: str,
-<<<<<<< HEAD
         ring_size: int,
-=======
->>>>>>> ded5b9f1
         **kwargs_: Dict[Any, Any],
     ) -> MPCTensor:
         """Falcon malicious multiplication.
@@ -362,10 +272,7 @@
             y (MPCTensor): Another secret
             session (Session): Session the tensors belong to
             op_str (str): Operation string.
-<<<<<<< HEAD
             ring_size(int) : Ring size of the underlying tensor.
-=======
->>>>>>> ded5b9f1
             kwargs_ (Dict[Any, Any]): Kwargs for some operations like conv2d
 
         Returns:
@@ -378,11 +285,7 @@
         shape_y = tuple(y.shape)
 
         result = Falcon.mul_semi_honest(
-<<<<<<< HEAD
             x, y, session, op_str, ring_size, reshare=True, **kwargs_
-=======
-            x, y, session, op_str, truncate=False, **kwargs_
->>>>>>> ded5b9f1
         )
 
         args = [list(sh) + [op_str] for sh in zip(x.share_ptrs, y.share_ptrs)]
@@ -397,10 +300,7 @@
                     "a_shape": shape_x,
                     "b_shape": shape_y,
                     "nr_parties": session.nr_parties,
-<<<<<<< HEAD
                     "ring_size": ring_size,
-=======
->>>>>>> ded5b9f1
                     **kwargs_,
                 },
                 p_kwargs={"a_shape": shape_x, "b_shape": shape_y},
@@ -453,18 +353,12 @@
         session = get_session(x.session_uuid)
         z_value = Falcon.multiplication_protocol(x, y, op_str, **kwargs)
         shape = MPCTensor._get_shape(op_str, x.shape, y.shape)
-<<<<<<< HEAD
         przs_mask = session.przs_generate_random_share(
             shape=shape, ring_size=str(x.ring_size)
         )
         # Add PRZS Mask to z  value
         op = ReplicatedSharedTensor.get_op(x.ring_size, "add")
         share = op(z_value, przs_mask.get_shares()[0])
-=======
-        przs_mask = session.przs_generate_random_share(shape=shape)
-        # Add PRZS Mask to z  value
-        share = z_value + przs_mask.get_shares()[0]
->>>>>>> ded5b9f1
         return share
 
     @staticmethod
@@ -485,7 +379,6 @@
         Returns:
             shares (ReplicatedSharedTensor): results in terms of ReplicatedSharedTensor.
         """
-<<<<<<< HEAD
         op = ReplicatedSharedTensor.get_op(x.ring_size, op_str)
 
         z_value = shares_sum(
@@ -495,13 +388,5 @@
                 op(x.shares[0], y.shares[1], **kwargs),
             ],
             x.ring_size,
-=======
-        op = getattr(operator, op_str)
-
-        z_value = (
-            op(x.shares[0], y.shares[0], **kwargs)
-            + op(x.shares[1], y.shares[0], **kwargs)
-            + op(x.shares[0], y.shares[1], **kwargs)
->>>>>>> ded5b9f1
         )
         return z_value