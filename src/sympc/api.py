--- conflicted
+++ resolved
@@ -133,11 +133,9 @@
     ("sympc.tensor.ShareTensor.unsqueeze", "sympc.tensor.ShareTensor"),
     ("sympc.tensor.ShareTensor.reshape", "sympc.tensor.ShareTensor"),
     ("sympc.tensor.ShareTensor.view", "sympc.tensor.ShareTensor"),
-<<<<<<< HEAD
     ("sympc.tensor.static.stack_share_tensor", "sympc.tensor.ShareTensor"),
-=======
+    ("sympc.tensor.static.stack_cat_tensor", "sympc.tensor.ShareTensor"),
     ("sympc.tensor.ShareTensor.reshape", "sympc.tensor.ShareTensor"),
->>>>>>> 78d8539e
     (
         "sympc.tensor.ReplicatedSharedTensor.__add__",
         "sympc.tensor.ReplicatedSharedTensor",
