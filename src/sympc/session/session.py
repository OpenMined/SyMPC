--- conflicted
+++ resolved
@@ -297,12 +297,8 @@
             share = ReplicatedSharedTensor(
                 shares=[share1, share2],
                 session_uuid=self.uuid,
-<<<<<<< HEAD
-                # config=Config(encoder_precision=0),
+                config=Config(encoder_precision=0),
                 ring_size=ring_size,
-=======
-                config=Config(encoder_precision=0),
->>>>>>> 0d2fb3fa
             )
         return share
 
