--- conflicted
+++ resolved
@@ -8,14 +8,9 @@
 from concurrent.futures import ProcessPoolExecutor
 from concurrent.futures import ThreadPoolExecutor
 import functools
-<<<<<<< HEAD
+from itertools import repeat
 import operator
 import sys
-from concurrent.futures import ProcessPoolExecutor, ThreadPoolExecutor
-=======
->>>>>>> 0d488831
-from itertools import repeat
-import operator
 from typing import Any
 from typing import Callable
 from typing import Dict
