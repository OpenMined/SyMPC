"""Class used to represent a share owned by a party."""

# stdlib
import operator
from typing import Any
from typing import Callable
from typing import Dict
from typing import List
from typing import Optional
from typing import Set
from typing import Union

# third party
from syft.core.node.common.client import Client
import torch

from sympc.encoder import FixedPointEncoder
from sympc.session import Session

from .tensor import SyMPCTensor

PROPERTIES_NEW_SHARE_TENSOR: Set[str] = {"T"}
METHODS_NEW_SHARE_TENSOR: Set[str] = {
    "squeeze",
    "unsqueeze",
    "view",
    "t",
    "sum",
    "clone",
    "flatten",
    "reshape",
<<<<<<< HEAD
    "cat",
=======
    "repeat",
    "narrow",
    "dim",
    "transpose",
>>>>>>> 78d8539e
}


class ShareTensor(metaclass=SyMPCTensor):
    """Single Share representation.

    Arguments:
        data (Optional[Any]): the share a party holds
        session (Optional[Any]): the session from which this shares belongs to
        encoder_base (int): the base for the encoder
        encoder_precision (int): the precision for the encoder
        ring_size (int): field used for the operations applied on the shares

    Attributes:
        Syft Serializable Attributes

        id (UID): the id to store the session
        tags (Optional[List[str]): an optional list of strings that are tags used at search
        description (Optional[str]): an optional string used to describe the session

        tensor (Any): the value of the share
        session (Session): keep track from which session  this share belongs to
        fp_encoder (FixedPointEncoder): the encoder used to convert a share from/to fixed point
    """

    __slots__ = {
        # Populated in Syft
        "id",
        "tags",
        "description",
        "tensor",
        "session",
        "fp_encoder",
    }

    # Used by the SyMPCTensor metaclass
    METHODS_FORWARD: Set[str] = {
        "numel",
        "squeeze",
        "unsqueeze",
        "t",
        "view",
        "sum",
        "clone",
        "flatten",
        "reshape",
<<<<<<< HEAD
        "cat",
=======
        "repeat",
        "narrow",
        "dim",
        "transpose",
>>>>>>> 78d8539e
    }
    PROPERTIES_FORWARD: Set[str] = {"T", "shape"}

    def __init__(
        self,
        data: Optional[Union[float, int, torch.Tensor]] = None,
        session: Optional[Session] = None,
        encoder_base: int = 2,
        encoder_precision: int = 16,
        ring_size: int = 2 ** 64,
    ) -> None:
        """Initialize ShareTensor.

        Args:
            data (Optional[Any]): The share a party holds. Defaults to None
            session (Optional[Any]): The session from which this shares belongs to.
                Defaults to None.
            encoder_base (int): The base for the encoder. Defaults to 2.
            encoder_precision (int): the precision for the encoder. Defaults to 16.
            ring_size (int): field used for the operations applied on the shares
                Defaults to 2**64
        """
        if session is None:
            self.session = Session(
                ring_size=ring_size,
            )
            self.session.config.encoder_precision = encoder_precision
            self.session.config.encoder_base = encoder_base

        else:
            self.session = session
            encoder_precision = self.session.config.encoder_precision
            encoder_base = self.session.config.encoder_base

        # TODO: It looks like the same logic as above
        self.fp_encoder = FixedPointEncoder(
            base=encoder_base, precision=encoder_precision
        )

        self.tensor: Optional[torch.Tensor] = None
        if data is not None:
            tensor_type = self.session.tensor_type
            self.tensor = self._encode(data).type(tensor_type)

    def _encode(self, data):
        return self.fp_encoder.encode(data)

    def decode(self):
        """Decode via FixedPrecisionEncoder.

        Returns:
            torch.Tensor: Decoded value
        """
        return self._decode()

    def _decode(self):
        return self.fp_encoder.decode(self.tensor.type(torch.LongTensor))

    @staticmethod
    def sanity_checks(
        x: "ShareTensor", y: Union[int, float, torch.Tensor, "ShareTensor"], op_str: str
    ) -> "ShareTensor":
        """Check the type of "y" and covert it to share if necessary.

        Args:
            x (ShareTensor): Typically "self".
            y (Union[int, float, torch.Tensor, "ShareTensor"]): Tensor to check.
            op_str (str): String operator.

        Returns:
            ShareTensor: the converted y value.

        """
        if not isinstance(y, ShareTensor):
            y = ShareTensor(data=y, session=x.session)

        return y

    def apply_function(
        self, y: Union["ShareTensor", torch.Tensor, int, float], op_str: str
    ) -> "ShareTensor":
        """Apply a given operation.

        Args:
            y (Union["ShareTensor", torch.Tensor, int, float]): tensor to apply the operator.
            op_str (str): Operator.

        Returns:
            ShareTensor: Result of the operation.
        """
        op = getattr(operator, op_str)

        if isinstance(y, ShareTensor):
            value = op(self.tensor, y.tensor)
        else:
            value = op(self.tensor, y)

        res = ShareTensor(session=self.session)
        res.tensor = value
        return res

    def add(self, y: Union[int, float, torch.Tensor, "ShareTensor"]) -> "ShareTensor":
        """Apply the "add" operation between "self" and "y".

        Args:
            y (Union[int, float, torch.Tensor, "ShareTensor"]): self + y

        Returns:
            ShareTensor. Result of the operation.
        """
        y_share = ShareTensor.sanity_checks(self, y, "add")
        res = self.apply_function(y_share, "add")
        return res

    def sub(self, y: Union[int, float, torch.Tensor, "ShareTensor"]) -> "ShareTensor":
        """Apply the "sub" operation between "self" and "y".

        Args:
            y (Union[int, float, torch.Tensor, "ShareTensor"]): self - y

        Returns:
            ShareTensor. Result of the operation.
        """
        y_share = ShareTensor.sanity_checks(self, y, "sub")
        res = self.apply_function(y_share, "sub")
        return res

    def rsub(self, y: Union[int, float, torch.Tensor, "ShareTensor"]) -> "ShareTensor":
        """Apply the "sub" operation between "y" and "self".

        Args:
            y (Union[int, float, torch.Tensor, "ShareTensor"]): y - self

        Returns:
            ShareTensor. Result of the operation.
        """
        y_share = ShareTensor.sanity_checks(self, y, "sub")
        res = y_share.apply_function(self, "sub")
        return res

    def mul(self, y: Union[int, float, torch.Tensor, "ShareTensor"]) -> "ShareTensor":
        """Apply the "mul" operation between "self" and "y".

        Args:
            y (Union[int, float, torch.Tensor, "ShareTensor"]): self * y

        Returns:
            ShareTensor. Result of the operation.
        """
        y = ShareTensor.sanity_checks(self, y, "mul")
        res = self.apply_function(y, "mul")

        if self.session.nr_parties == 0:
            # We are using a simple share without usig the MPCTensor
            # In case we used the MPCTensor - the division would have
            # been done in the protocol
            res.tensor //= self.fp_encoder.scale

        return res

    def xor(self, y: Union[int, torch.Tensor, "ShareTensor"]) -> "ShareTensor":
        """Apply the "xor" operation between "self" and "y".

        Args:
            y (Union[int, torch.Tensor, "ShareTensor"]): self xor y

        Returns:
            ShareTensor: Result of the operation.
        """
        res = ShareTensor(session=self.session)

        if isinstance(y, ShareTensor):
            res.tensor = self.tensor ^ y.tensor
        else:
            res.tensor = self.tensor ^ y

        return res

    def matmul(
        self, y: Union[int, float, torch.Tensor, "ShareTensor"]
    ) -> "ShareTensor":
        """Apply the "matmul" operation between "self" and "y".

        Args:
            y (Union[int, float, torch.Tensor, "ShareTensor"]): self @ y.

        Returns:
            ShareTensor: Result of the operation.
        """
        y = ShareTensor.sanity_checks(self, y, "matmul")
        res = self.apply_function(y, "matmul")

        if self.session.nr_parties == 0:
            # We are using a simple share without usig the MPCTensor
            # In case we used the MPCTensor - the division would have
            # been done in the protocol
            res.tensor = res.tensor // self.fp_encoder.scale

        return res

    def rmatmul(self, y: torch.Tensor) -> "ShareTensor":
        """Apply the "rmatmul" operation between "y" and "self".

        Args:
            y (torch.Tensor): y @ self

        Returns:
            ShareTensor. Result of the operation.
        """
        y = ShareTensor.sanity_checks(self, y, "matmul")
        return y.matmul(self)

    def div(self, y: Union[int, float, torch.Tensor, "ShareTensor"]) -> "ShareTensor":
        """Apply the "div" operation between "self" and "y".

        Args:
            y (Union[int, float, torch.Tensor, "ShareTensor"]): Denominator.

        Returns:
            ShareTensor: Result of the operation.

        Raises:
            ValueError: If y is not an integer or LongTensor.
        """
        if not isinstance(y, (int, torch.LongTensor)):
            raise ValueError("Div works (for the moment) only with integers!")

        res = ShareTensor(session=self.session)
        res.tensor = self.tensor // y

        return res

    def __gt__(self, y: Union["ShareTensor", torch.Tensor, int]) -> bool:
        """Greater than operator.

        Args:
            y (Union["ShareTensor", torch.Tensor, int]): Tensor to compare.

        Returns:
            bool: Result of the comparison.
        """
        y_share = ShareTensor.sanity_checks(self, y, "gt")
        res = self.tensor > y_share.tensor
        return res

    def __lt__(self, y: Union["ShareTensor", torch.Tensor, int]) -> bool:
        """Lower than operator.

        Args:
            y (Union["ShareTensor", torch.Tensor, int]): Tensor to compare.

        Returns:
            bool: Result of the comparison.
        """
        y_share = ShareTensor.sanity_checks(self, y, "lt")
        res = self.tensor < y_share.tensor
        return res

    def __str__(self) -> str:
        """Representation.

        Returns:
            str: Return the string representation of ShareTensor.
        """
        type_name = type(self).__name__
        out = f"[{type_name}]"
        out = f"{out}\n\t| {self.fp_encoder}"
        out = f"{out}\n\t| Data: {self.tensor}"

        return out

    def __repr__(self) -> str:
        """Representation.

        Returns:
            String representation.
        """
        return self.__str__()

    def __eq__(self, other: Any) -> bool:
        """Equal operator.

        Check if "self" is equal with another object given a set of
            attributes to compare.

        Args:
            other (Any): Tensor to compare.

        Returns:
            bool: True if equal False if not.

        """
        if not (self.tensor == other.tensor).all():
            return False

        if not (self.session == other.session):
            return False

        return True

    @staticmethod
    def hook_property(property_name: str) -> Any:
        """Hook a framework property (only getter).

        Ex:
         * if we call "shape" we want to call it on the underlying tensor
        and return the result
         * if we call "T" we want to call it on the underlying tensor
        but we want to wrap it in the same tensor type

        Args:
            property_name (str): property to hook

        Returns:
            A hooked property
        """

        def property_new_share_tensor_getter(_self: "ShareTensor") -> Any:
            tensor = getattr(_self.tensor, property_name)
            res = ShareTensor(session=_self.session)
            res.tensor = tensor
            return res

        def property_getter(_self: "ShareTensor") -> Any:
            prop = getattr(_self.tensor, property_name)
            return prop

        if property_name in PROPERTIES_NEW_SHARE_TENSOR:
            res = property(property_new_share_tensor_getter, None)
        else:
            res = property(property_getter, None)

        return res

    @staticmethod
    def hook_method(method_name: str) -> Callable[..., Any]:
        """Hook a framework method such that we know how to treat it given that we call it.

        Ex:
         * if we call "numel" we want to call it on the underlying tensor
        and return the result
         * if we call "unsqueeze" we want to call it on the underlying tensor
        but we want to wrap it in the same tensor type

        Args:
            method_name (str): method to hook

        Returns:
            A hooked method
        """

        def method_new_share_tensor(
            _self: "ShareTensor", *args: List[Any], **kwargs: Dict[Any, Any]
        ) -> Any:
            method = getattr(_self.tensor, method_name)
            tensor = method(*args, **kwargs)
            res = ShareTensor(session=_self.session)
            res.tensor = tensor
            return res

        def method(
            _self: "ShareTensor", *args: List[Any], **kwargs: Dict[Any, Any]
        ) -> Any:
            method = getattr(_self.tensor, method_name)
            res = method(*args, **kwargs)
            return res

        if method_name in METHODS_NEW_SHARE_TENSOR:
            res = method_new_share_tensor
        else:
            res = method

        return res

    @staticmethod
    def distribute_shares(shares: List["ShareTensor"], parties: List[Client]):
        """Distribute a list of shares.

        Args:
            shares (List[ShareTensor): list of shares to distribute.
            parties (List[Client]): list to parties to distribute.

        Returns:
            List of ShareTensorPointers.
        """
        share_ptrs = []
        for share, party in zip(shares, parties):
            share_ptrs.append(share.send(party))

        return share_ptrs

    __add__ = add
    __radd__ = add
    __sub__ = sub
    __rsub__ = rsub
    __mul__ = mul
    __rmul__ = mul
    __matmul__ = matmul
    __rmatmul__ = rmatmul
    __truediv__ = div
    __xor__ = xor<|MERGE_RESOLUTION|>--- conflicted
+++ resolved
@@ -29,14 +29,10 @@
     "clone",
     "flatten",
     "reshape",
-<<<<<<< HEAD
-    "cat",
-=======
     "repeat",
     "narrow",
     "dim",
     "transpose",
->>>>>>> 78d8539e
 }
 
 
@@ -83,14 +79,10 @@
         "clone",
         "flatten",
         "reshape",
-<<<<<<< HEAD
-        "cat",
-=======
         "repeat",
         "narrow",
         "dim",
         "transpose",
->>>>>>> 78d8539e
     }
     PROPERTIES_FORWARD: Set[str] = {"T", "shape"}
 
