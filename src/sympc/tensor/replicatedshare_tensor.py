--- conflicted
+++ resolved
@@ -572,15 +572,9 @@
             raise ValueError("Right Shift works only with integers!")
 
         ring_bits = get_nr_bits(self.ring_size)
-<<<<<<< HEAD
-        if y > ring_bits - 1:
-            raise ValueError(
-                f"Invalid value for right shift : {y},must be in range:[0,{ring_bits-1}]"
-=======
         if y < 0 or y > ring_bits - 1:
             raise ValueError(
                 f"Invalid value for right shift: {y}, must be in range:[0,{ring_bits-1}]"
->>>>>>> 92f7f961
             )
 
         res = ReplicatedSharedTensor(
@@ -602,26 +596,14 @@
             ValueError: If invalid position is provided.
         """
         ring_bits = get_nr_bits(self.ring_size)
-<<<<<<< HEAD
-        if pos > ring_bits - 1:
-            raise ValueError(
-                f"Invalid position for bit_extraction : {pos},must be in range:[0,{ring_bits-1}]"
-=======
         if pos < 0 or pos > ring_bits - 1:
             raise ValueError(
                 f"Invalid position for bit_extraction: {pos}, must be in range:[0,{ring_bits-1}]"
->>>>>>> 92f7f961
             )
         shares = []
         # logical shift
         bit_mask = torch.ones(self.shares[0].shape, dtype=self.shares[0].dtype) << pos
-<<<<<<< HEAD
-        for share in self.shares:
-            tensor = share & bit_mask
-            shares.append(tensor)
-=======
         shares = [share & bit_mask for share in self.shares]
->>>>>>> 92f7f961
         rst = ReplicatedSharedTensor(
             shares=shares,
             session_uuid=self.session_uuid,
