"""Used to abstract multiple shared values held by parties."""

# stdlib
from functools import reduce
import operator
from typing import Any
from typing import Callable
from typing import Dict
from typing import List
from typing import Optional
from typing import Set
from typing import Union
from uuid import UUID

# third party
import torch

import sympc
from sympc.config import Config
from sympc.encoder import FixedPointEncoder
from sympc.session import Session
from sympc.tensor import ShareTensor
from sympc.utils import get_type_from_ring
from sympc.utils import islocal
from sympc.utils import parallel_execution

from .tensor import SyMPCTensor

PROPERTIES_NEW_RS_TENSOR: Set[str] = {"T"}
METHODS_NEW_RS_TENSOR: Set[str] = {"unsqueeze", "view", "t", "sum", "clone"}
BINARY_MAP = {"add": "xor", "sub": "xor", "mul": "and_"}

PRIME_NUMBER = 67


class ReplicatedSharedTensor(metaclass=SyMPCTensor):
    """RSTensor is used when a party holds more than a single share,required by various protocols.

    Arguments:
       shares (Optional[List[Union[float, int, torch.Tensor]]]): Shares list
           from which RSTensor is created.


    Attributes:
       shares: The shares held by the party
    """

    # Used by the SyMPCTensor metaclass
    METHODS_FORWARD = {"numel", "t", "unsqueeze", "view", "sum", "clone"}
    PROPERTIES_FORWARD = {"T", "shape"}

    def __init__(
        self,
        shares: Optional[List[Union[float, int, torch.Tensor]]] = None,
        config: Config = Config(encoder_base=2, encoder_precision=16),
        session_uuid: Optional[UUID] = None,
        ring_size: int = 2 ** 64,
    ):
        """Initialize ReplicatedSharedTensor.

        Args:
            shares (Optional[List[Union[float, int, torch.Tensor]]]): Shares list
                from which RSTensor is created.
            config (Config): The configuration where we keep the encoder precision and base.
            session_uuid (Optional[UUID]): Used to keep track of a share that is associated with a
                remote session
            ring_size (int): field used for the operations applied on the shares
                Defaults to 2**64

        """
        self.session_uuid = session_uuid
        self.ring_size = ring_size

        if ring_size in {2, PRIME_NUMBER}:
            self.config = Config(encoder_base=1, encoder_precision=0)
        else:
            self.config = config

        self.fp_encoder = FixedPointEncoder(
            base=self.config.encoder_base, precision=self.config.encoder_precision
        )

        tensor_type = get_type_from_ring(ring_size)

        self.shares = []

        if shares is not None:
            self.shares = [self._encode(share).to(tensor_type) for share in shares]

    def _encode(self, data: torch.Tensor) -> torch.Tensor:
        """Encode via FixedPointEncoder.

        Args:
            data (torch.Tensor): Tensor to be encoded

        Returns:
            encoded_data (torch.Tensor): Decoded values

        """
        return self.fp_encoder.encode(data)

    def decode(self) -> List[torch.Tensor]:
        """Decode via FixedPointEncoder.

        Returns:
            List[torch.Tensor]: Decoded values
        """
        return self._decode()

    def _decode(self) -> List[torch.Tensor]:
        """Decodes shares list of RSTensor via FixedPointEncoder.

        Returns:
            List[torch.Tensor]: Decoded values
        """
        shares = []

        shares = [
            self.fp_encoder.decode(share.type(torch.LongTensor))
            for share in self.shares
        ]
        return shares

    def get_shares(self) -> List[torch.Tensor]:
        """Get shares.

        Returns:
            List[torch.Tensor]: List of shares.
        """
        return self.shares

    @staticmethod
    def addmodprime(x: torch.Tensor, y: torch.Tensor) -> torch.Tensor:
        """Computes addition(x+y) modulo PRIME_NUMBER constant.

        Args:
            x(torch.Tensor): input tensor
            y(torch.tensor): input tensor

        Returns:
            value(torch.Tensor): Result of the operation.
        """
        return (x + y) % PRIME_NUMBER

    @staticmethod
    def submodprime(x: torch.Tensor, y: torch.Tensor) -> torch.Tensor:
        """Computes subtraction(x-y) modulo PRIME_NUMBER constant.

        Args:
            x(torch.Tensor): input tensor
            y(torch.tensor): input tensor

        Returns:
            value(torch.Tensor): Result of the operation.
        """
        return (x - y) % PRIME_NUMBER

    @staticmethod
    def mulmodprime(x: torch.Tensor, y: torch.Tensor) -> torch.Tensor:
        """Computes multiplication(x*y) modulo PRIME_NUMBER constant.

        Args:
            x(torch.Tensor): input tensor
            y(torch.tensor): input tensor

        Returns:
            value(torch.Tensor): Result of the operation.
        """
        # We typecast as multiplication result in 2n bits ,which causes overflow.
        x = x.to(torch.int16)
        y = y.to(torch.int16)

        result = (x * y) % PRIME_NUMBER

        return result.to(torch.uint8)

    @staticmethod
    def get_op(ring_size: int, op_str: str) -> Any:
        """Returns method attribute based on ring_size and op_str.

        Args:
            ring_size(int): Ring size
            op_str(str): Operation string.

        Returns:
            op(Any): The operation method for the op_str.
        """
        op = None
        if ring_size == 2:
            op = getattr(operator, BINARY_MAP[op_str])
        elif ring_size == PRIME_NUMBER:
            op = getattr(ReplicatedSharedTensor, op_str + "modprime")
        else:
            op = getattr(operator, op_str)

        return op

    @staticmethod
    def sanity_checks(
        x: "ReplicatedSharedTensor",
        y: Union[int, float, torch.Tensor, "ReplicatedSharedTensor"],
    ) -> "ReplicatedSharedTensor":
        """Check the type of "y" and convert it to share if necessary.

        Args:
            x (ReplicatedSharedTensor): Typically "self".
            y (Union[int, float, torch.Tensor, "ReplicatedSharedTensor"]): Tensor to check.

        Returns:
            ReplicatedSharedTensor: the converted y value.

        Raises:
            ValueError: if both values are shares and they have different uuids
            ValueError: if both values have different number of shares.
            ValueError: if both RSTensor have different ring_sizes
        """
        if not isinstance(y, ReplicatedSharedTensor):

            y = ReplicatedSharedTensor(
                shares=[y], ring_size=x.ring_size, config=x.config
            )

        elif y.session_uuid and x.session_uuid and y.session_uuid != x.session_uuid:
            raise ValueError(
                f"Session UUIDs did not match {x.session_uuid} {y.session_uuid}"
            )
        elif len(x.shares) != len(y.shares):
            raise ValueError("Both RSTensors should have equal number of shares.")
        elif x.ring_size != y.ring_size:
            raise ValueError("Both RSTensors should have same ring_size")

        session_uuid = x.session_uuid

        if session_uuid is not None:
            session = sympc.session.get_session(str(x.session_uuid))
        else:
            session = Session(config=x.config, ring_size=x.ring_size)
            session.nr_parties = 1

        return y, session

    def __apply_public_op(
        self, y: Union[torch.Tensor, float, int], op_str: str
    ) -> "ReplicatedSharedTensor":
        """Apply an operation on "self" which is a RSTensor and a public value.

        Args:
            y (Union[torch.Tensor, float, int]): Tensor to apply the operation.
            op_str (str): The operation.

        Returns:
            ReplicatedSharedTensor: The operation "op_str" applied on "self" and "y"

        Raises:
            ValueError: If "op_str" is not supported.
        """
        y, session = ReplicatedSharedTensor.sanity_checks(self, y)

        op = ReplicatedSharedTensor.get_op(self.ring_size, op_str)

        shares = self.shares.copy()
        if op_str in {"add", "sub"}:
            if session.rank != 1:
                idx = (session.nr_parties - session.rank) % session.nr_parties
                shares[idx] = op(shares[idx], y.shares[0])
        else:
            raise ValueError(f"{op_str} not supported")

        result = ReplicatedSharedTensor(
            ring_size=self.ring_size,
            session_uuid=self.session_uuid,
            config=self.config,
        )
        result.shares = shares
        return result

    def __apply_private_op(
        self, y: "ReplicatedSharedTensor", op_str: str
    ) -> "ReplicatedSharedTensor":
        """Apply an operation on 2 RSTensors (secret shared values).

        Args:
            y (RSTensor): Tensor to apply the operation
            op_str (str): The operation

        Returns:
            ReplicatedSharedTensor: The operation "op_str" applied on "self" and "y"

        Raises:
            ValueError: If "op_str" not supported.
        """
        y, session = ReplicatedSharedTensor.sanity_checks(self, y)

        op = ReplicatedSharedTensor.get_op(self.ring_size, op_str)

        shares = []
        if op_str in {"add", "sub"}:
            for x_share, y_share in zip(self.shares, y.shares):
                shares.append(op(x_share, y_share))
        else:
            raise ValueError(f"{op_str} not supported")

        result = ReplicatedSharedTensor(
            ring_size=self.ring_size,
            session_uuid=self.session_uuid,
            config=self.config,
        )
        result.shares = shares
        return result

    def __apply_op(
        self,
        y: Union["ReplicatedSharedTensor", torch.Tensor, float, int],
        op_str: str,
    ) -> "ReplicatedSharedTensor":
        """Apply a given operation ".

         This function checks if "y" is private or public value.

        Args:
            y: tensor to apply the operation.
            op_str: the operation.

        Returns:
            ReplicatedSharedTensor: the operation "op_str" applied on "self" and "y"
        """
        is_private = isinstance(y, ReplicatedSharedTensor)

        if is_private:
            result = self.__apply_private_op(y, op_str)
        else:
            result = self.__apply_public_op(y, op_str)

        return result

    def add(
        self, y: Union[int, float, torch.Tensor, "ReplicatedSharedTensor"]
    ) -> "ReplicatedSharedTensor":
        """Apply the "add" operation between "self" and "y".

        Args:
            y (Union[int, float, torch.Tensor, "ReplicatedSharedTensor"]): self + y

        Returns:
            ReplicatedSharedTensor: Result of the operation.
        """
        return self.__apply_op(y, "add")

    def sub(
        self, y: Union[int, float, torch.Tensor, "ReplicatedSharedTensor"]
    ) -> "ReplicatedSharedTensor":
        """Apply the "sub" operation between  "self" and "y".

        Args:
            y (Union[int, float, torch.Tensor, "ReplicatedSharedTensor"]): self - y

        Returns:
            ReplicatedSharedTensor: Result of the operation.
        """
        return self.__apply_op(y, "sub")

    def rsub(
        self, y: Union[int, float, torch.Tensor, "ReplicatedSharedTensor"]
    ) -> "ReplicatedSharedTensor":
        """Apply the "sub" operation between "y" and "self".

        Args:
            y (Union[int, float, torch.Tensor, "ReplicatedSharedTensor"]): y -self

        Returns:
            ReplicatedSharedTensor: Result of the operation.
        """
        return self.__apply_op(y, "sub")

    def mul(
        self, y: Union[int, float, torch.Tensor, "ReplicatedSharedTensor"]
    ) -> "ReplicatedSharedTensor":
        """Apply the "mul" operation between "self" and "y".

        Args:
            y: self*y

        Returns:
            ReplicatedSharedTensor: Result of the operation.

        Raises:
            ValueError: Raised when private mul is performed parties!=3.

        """
        y_tensor, session = self.sanity_checks(self, y)
        is_private = isinstance(y, ReplicatedSharedTensor)

        ring_size = self.ring_size
        op_str = "mul"
<<<<<<< HEAD
        op = ReplicatedSharedTensor.get_op(ring_size, op_str)
=======
>>>>>>> 0d2fb3fa
        if is_private:
            if session.nr_parties == 3:
                from sympc.protocol import Falcon

                result = [Falcon.multiplication_protocol(self, y_tensor, op_str)]
            else:
                raise ValueError(
                    "Private mult between ReplicatedSharedTensors is allowed only for 3 parties"
                )
        else:
            result = [operator.mul(share, y_tensor.shares[0]) for share in self.shares]

        tensor = ReplicatedSharedTensor(
            ring_size=self.ring_size, session_uuid=self.session_uuid, config=self.config
        )
        tensor.shares = result

        return tensor

    def matmul(
        self, y: Union[int, float, torch.Tensor, "ReplicatedSharedTensor"]
    ) -> "ReplicatedSharedTensor":
        """Apply the "matmul" operation between "self" and "y".

        Args:
            y: self@y

        Returns:
            ReplicatedSharedTensor: Result of the operation.

        Raises:
            ValueError: Raised when private matmul is performed parties!=3.

        """
        y_tensor, session = self.sanity_checks(self, y)
        is_private = isinstance(y, ReplicatedSharedTensor)

        op_str = "matmul"

        if is_private:
            if session.nr_parties == 3:
                from sympc.protocol import Falcon

                result = [Falcon.multiplication_protocol(self, y_tensor, op_str)]
            else:
                raise ValueError(
                    "Private matmul between ReplicatedSharedTensors is allowed only for 3 parties"
                )
        else:
            result = [
                operator.matmul(share, y_tensor.shares[0]) for share in self.shares
            ]

        tensor = ReplicatedSharedTensor(
            ring_size=self.ring_size, session_uuid=self.session_uuid, config=self.config
        )
        tensor.shares = result

        return tensor

    def truediv(self, y: Union[int, torch.Tensor]) -> "ReplicatedSharedTensor":
        """Apply the "div" operation between "self" and "y".

        Args:
            y (Union[int , torch.Tensor]): Denominator.

        Returns:
            ReplicatedSharedTensor: Result of the operation.

        Raises:
            ValueError: If y is not an integer or LongTensor.
        """
        if not isinstance(y, (int, torch.LongTensor)):
            raise ValueError(
                "Div works (for the moment) only with integers and LongTensor!"
            )

        res = ReplicatedSharedTensor(
            session_uuid=self.session_uuid, config=self.config, ring_size=self.ring_size
        )
        res.shares = [share // y for share in self.shares]
        return res

    def rshift(self, y: int) -> "ReplicatedSharedTensor":
        """Apply the "rshift" operation to "self".

        Args:
            y (int): shift value

        Returns:
            ReplicatedSharedTensor: Result of the operation.

        Raises:
            ValueError: If y is not an integer.
        """
        if not isinstance(y, int):
            raise ValueError("Right Shift works only with integers!")

        res = ReplicatedSharedTensor(
            session_uuid=self.session_uuid, config=self.config, ring_size=self.ring_size
        )
        res.shares = [share >> y for share in self.shares]
        return res

    def rmatmul(self, y):
        """Apply the "rmatmul" operation between "y" and "self".

        Args:
            y: self@y

        Raises:
            NotImplementedError: Raised when implementation not present
        """
        raise NotImplementedError

    def xor(self, y):
        """Apply the "xor" operation between "self" and "y".

        Args:
            y: self^y

        Raises:
            NotImplementedError: Raised when implementation not present
        """
        raise NotImplementedError

    def lt(self, y):
        """Lower than operator.

        Args:
            y: self<y

        Raises:
            NotImplementedError: Raised when implementation not present
        """
        raise NotImplementedError

    def gt(self, y):
        """Greater than operator.

        Args:
            y: self>y

        Raises:
            NotImplementedError: Raised when implementation not present
        """
        raise NotImplementedError

    def eq(self, y: Any) -> bool:
        """Equal operator.

        Check if "self" is equal with another object given a set of attributes to compare.

        Args:
            y (Any): Object to compare

        Returns:
            bool: True if equal False if not.
        """
        if not (torch.cat(self.shares) == torch.cat(y.shares)).all():
            return False

        if self.config != y.config:
            return False

        if self.session_uuid and y.session_uuid and self.session_uuid != y.session_uuid:
            return False

        if self.ring_size != y.ring_size:
            return False

        return True

    def __getitem__(self, key: int) -> torch.Tensor:
        """Allows to subset shares.

        Args:
            key (int): The share to be retrieved.

        Returns:
            share (torch.Tensor): Returned share.
        """
        return self.shares[key]

    def __setitem__(self, key: int, newvalue: torch.Tensor) -> None:
        """Allows to set share value to new value.

        Args:
            key (int): The share to be retrieved.
            newvalue (torch.Tensor): New value of share.

        """
        self.shares[key] = newvalue

    def ne(self, y):
        """Not Equal operator.

        Args:
            y: self!=y

        Raises:
            NotImplementedError: Raised when implementation not present
        """
        raise NotImplementedError

    @staticmethod
    def shares_sum(shares: List[torch.Tensor], ring_size: int) -> torch.Tensor:
        """Returns sum of tensors based on ring_size.

        Args:
            shares(List[torch.Tensor]) : List of tensors.
            ring_size(int): Ring size of share associated with the tensor.

        Returns:
            value(torch.Tensor): sum of the tensors.
        """
        if ring_size == 2:
            return reduce(lambda x, y: x ^ y, shares)
        elif ring_size == PRIME_NUMBER:
            return reduce(ReplicatedSharedTensor.addmodprime, shares)
        else:
            return sum(shares)

    @staticmethod
    def _request_and_get(
        share_ptr: "ReplicatedSharedTensor",
    ) -> "ReplicatedSharedTensor":
        """Function used to request and get a share - Duet Setup.

        Args:
            share_ptr (ReplicatedSharedTensor): input ReplicatedSharedTensor

        Returns:
            ReplicatedSharedTensor : The ReplicatedSharedTensor in local.
        """
        if not islocal(share_ptr):
            share_ptr.request(block=True)
        res = share_ptr.get_copy()
        return res

    @staticmethod
    def __reconstruct_semi_honest(
        share_ptrs: List["ReplicatedSharedTensor"],
        get_shares: bool = False,
    ) -> Union[torch.Tensor, List[torch.Tensor]]:
        """Reconstruct value from shares.

        Args:
            share_ptrs (List[ReplicatedSharedTensor]): List of RSTensor pointers.
            get_shares (bool): Retrieve only shares.

        Returns:
            reconstructed_value (torch.Tensor): Reconstructed value.
        """
        request = ReplicatedSharedTensor._request_and_get
        request_wrap = parallel_execution(request)
        args = [[share] for share in share_ptrs[:2]]
        local_shares = request_wrap(args)

        shares = [local_shares[0].shares[0]]
        shares.extend(local_shares[1].shares)

        if get_shares:
            return shares

        ring_size = local_shares[0].ring_size

        return ReplicatedSharedTensor.shares_sum(shares, ring_size)

    @staticmethod
    def __reconstruct_malicious(
        share_ptrs: List["ReplicatedSharedTensor"],
        get_shares: bool = False,
    ) -> Union[torch.Tensor, List[torch.Tensor]]:
        """Reconstruct value from shares.

        Args:
            share_ptrs (List[ReplicatedSharedTensor]): List of RSTensor pointers.
            get_shares (bool): Retrieve only shares.

        Returns:
            reconstructed_value (torch.Tensor): Reconstructed value.

        Raises:
            ValueError: When parties share values are not equal.
        """
        nparties = len(share_ptrs)

        # Get shares from all parties
        request = ReplicatedSharedTensor._request_and_get
        request_wrap = parallel_execution(request)
        args = [[share] for share in share_ptrs]
        local_shares = request_wrap(args)
        ring_size = local_shares[0].ring_size
        shares_sum = ReplicatedSharedTensor.shares_sum

        all_shares = [rst.shares for rst in local_shares]
        # reconstruct shares from all parties and verify
        value = None
        for party_rank in range(nparties):
            tensor = shares_sum(
                [all_shares[party_rank][0]] + all_shares[(party_rank + 1) % (nparties)],
                ring_size,
            )

            if value is None:
                value = tensor
            elif (tensor != value).any():
                raise ValueError(
                    "Reconstruction values from all parties are not equal."
                )

        if get_shares:
            return all_shares

        return value

    @staticmethod
    def reconstruct(
        share_ptrs: List["ReplicatedSharedTensor"],
        get_shares: bool = False,
        security_type: str = "semi-honest",
    ) -> Union[torch.Tensor, List[torch.Tensor]]:
        """Reconstruct value from shares.

        Args:
            share_ptrs (List[ReplicatedSharedTensor]): List of RSTensor pointers.
            security_type (str): Type of security followed by protocol.
            get_shares (bool): Retrieve only shares.

        Returns:
            reconstructed_value (torch.Tensor): Reconstructed value.

        Raises:
            ValueError: Invalid security type.
            ValueError : SharePointers not provided.
        """
        if not len(share_ptrs):
            raise ValueError("Share pointers must be provided for reconstruction.")
        if security_type == "malicious":
            return ReplicatedSharedTensor.__reconstruct_malicious(
                share_ptrs, get_shares
            )

        elif security_type == "semi-honest":
            return ReplicatedSharedTensor.__reconstruct_semi_honest(
                share_ptrs, get_shares
            )

        raise ValueError("Invalid security Type")

    @staticmethod
    def distribute_shares_to_party(
        shares: List[Union[ShareTensor, torch.Tensor]],
        party_rank: int,
        session: Session,
    ) -> "ReplicatedSharedTensor":
        """Distributes shares to party.

        Args:
            shares (List[Union[ShareTensor,torch.Tensor]]): Shares to be distributed.
            party_rank (int): Rank of party.
            session (Session): Current session

        Returns:
            tensor (ReplicatedSharedTensor): Tensor with shares

        Raises:
            TypeError: Invalid share class.
        """
        party = session.parties[party_rank]
        nshares = session.nr_parties - 1
        party_shares = []

        for share_index in range(party_rank, party_rank + nshares):
            share = shares[share_index % (nshares + 1)]

            if isinstance(share, torch.Tensor):
                party_shares.append(share)

            elif isinstance(share, ShareTensor):
                party_shares.append(share.tensor)

            else:
                raise TypeError(f"{type(share)} is an invalid share class")

        tensor = ReplicatedSharedTensor(
            party_shares,
            config=Config(encoder_base=1, encoder_precision=0),
            session_uuid=session.rank_to_uuid[party_rank],
        ).send(party)

        return tensor

    @staticmethod
    def distribute_shares(
<<<<<<< HEAD
        shares: List[Union[ShareTensor, torch.Tensor]],
        session: Session,
        ring_size: int = None,
=======
        shares: List[Union[ShareTensor, torch.Tensor]], session: Session
>>>>>>> 0d2fb3fa
    ) -> List["ReplicatedSharedTensor"]:
        """Distribute a list of shares.

        Args:
            shares (List[ShareTensor): list of shares to distribute.
            session (Session): Session.
            ring_size(int): ring_size the shares belong to.

        Returns:
<<<<<<< HEAD
            List of ReplicatedSharedTensor.
=======
            List of ReplicatedShareTensors.
>>>>>>> 0d2fb3fa

        Raises:
            TypeError: when Datatype of shares is invalid.

        """
        if not isinstance(shares, list):
            raise TypeError("Shares to be distributed should be a list of shares")

        if len(shares) != session.nr_parties:
            return ValueError(
                "Number of shares to be distributed should be same as number of parties"
            )
<<<<<<< HEAD
        if ring_size is None:
            ring_size = session.ring_size

        parties = session.parties
        nshares = len(parties) - 1

        ptr_list = []
        for i in range(len(parties)):
            party_shares = []

            for j in range(i, i + nshares):
                share = shares[j % (nshares + 1)]

                if isinstance(share, torch.Tensor):
                    party_shares.append(share)

                elif isinstance(share, ShareTensor):
                    tensor = share.tensor
                    party_shares.append(tensor)

            tensor = ReplicatedSharedTensor(
                config=session.config,
                session_uuid=session.rank_to_uuid[i],
                ring_size=ring_size,
            )
            tensor.shares = party_shares
            ptr_list.append(tensor.send(parties[i]))

        return ptr_list
=======
        args = [
            [shares, party_rank, session] for party_rank in range(session.nr_parties)
        ]

        return [ReplicatedSharedTensor.distribute_shares_to_party(*arg) for arg in args]
>>>>>>> 0d2fb3fa

    @staticmethod
    def hook_property(property_name: str) -> Any:
        """Hook a framework property (only getter).

        Ex:
         * if we call "shape" we want to call it on the underlying tensor
        and return the result
         * if we call "T" we want to call it on the underlying tensor
        but we want to wrap it in the same tensor type

        Args:
            property_name (str): property to hook

        Returns:
            A hooked property
        """

        def property_new_rs_tensor_getter(_self: "ReplicatedSharedTensor") -> Any:
            shares = []

            for share in _self.shares:
                tensor = getattr(share, property_name)
                shares.append(tensor)

            res = ReplicatedSharedTensor(
                session_uuid=_self.session_uuid,
                config=_self.config,
                ring_size=_self.ring_size,
            )
            res.shares = shares
            return res

        def property_getter(_self: "ReplicatedSharedTensor") -> Any:
            prop = getattr(_self.shares[0], property_name)
            return prop

        if property_name in PROPERTIES_NEW_RS_TENSOR:
            res = property(property_new_rs_tensor_getter, None)
        else:
            res = property(property_getter, None)

        return res

    @staticmethod
    def hook_method(method_name: str) -> Callable[..., Any]:
        """Hook a framework method such that we know how to treat it given that we call it.

        Ex:
         * if we call "numel" we want to call it on the underlying tensor
        and return the result
         * if we call "unsqueeze" we want to call it on the underlying tensor
        but we want to wrap it in the same tensor type

        Args:
            method_name (str): method to hook

        Returns:
            A hooked method

        """

        def method_new_rs_tensor(
            _self: "ReplicatedSharedTensor", *args: List[Any], **kwargs: Dict[Any, Any]
        ) -> Any:
            shares = []
            for share in _self.shares:
                tensor = getattr(share, method_name)(*args, **kwargs)
                shares.append(tensor)

            res = ReplicatedSharedTensor(
                session_uuid=_self.session_uuid,
                config=_self.config,
                ring_size=_self.ring_size,
            )
            res.shares = shares
            return res

        def method(
            _self: "ReplicatedSharedTensor", *args: List[Any], **kwargs: Dict[Any, Any]
        ) -> Any:
            method = getattr(_self.shares[0], method_name)
            res = method(*args, **kwargs)
            return res

        if method_name in METHODS_NEW_RS_TENSOR:
            res = method_new_rs_tensor
        else:
            res = method

        return res

    __add__ = add
    __radd__ = add
    __sub__ = sub
    __rsub__ = rsub
    __mul__ = mul
    __rmul__ = mul
    __matmul__ = matmul
    __rmatmul__ = rmatmul
    __truediv__ = truediv
    __floordiv__ = truediv
    __xor__ = xor
    __eq__ = eq
    __rshift__ = rshift<|MERGE_RESOLUTION|>--- conflicted
+++ resolved
@@ -390,12 +390,8 @@
         y_tensor, session = self.sanity_checks(self, y)
         is_private = isinstance(y, ReplicatedSharedTensor)
 
-        ring_size = self.ring_size
         op_str = "mul"
-<<<<<<< HEAD
-        op = ReplicatedSharedTensor.get_op(ring_size, op_str)
-=======
->>>>>>> 0d2fb3fa
+
         if is_private:
             if session.nr_parties == 3:
                 from sympc.protocol import Falcon
@@ -752,6 +748,7 @@
         shares: List[Union[ShareTensor, torch.Tensor]],
         party_rank: int,
         session: Session,
+        ring_size: int,
     ) -> "ReplicatedSharedTensor":
         """Distributes shares to party.
 
@@ -759,6 +756,7 @@
             shares (List[Union[ShareTensor,torch.Tensor]]): Shares to be distributed.
             party_rank (int): Rank of party.
             session (Session): Current session
+            ring_size(int): Ring size of tensor to distribute
 
         Returns:
             tensor (ReplicatedSharedTensor): Tensor with shares
@@ -783,22 +781,18 @@
                 raise TypeError(f"{type(share)} is an invalid share class")
 
         tensor = ReplicatedSharedTensor(
-            party_shares,
-            config=Config(encoder_base=1, encoder_precision=0),
             session_uuid=session.rank_to_uuid[party_rank],
-        ).send(party)
-
-        return tensor
+            config=session.config,
+            ring_size=ring_size,
+        )
+        tensor.shares = party_shares
+        return tensor.send(party)
 
     @staticmethod
     def distribute_shares(
-<<<<<<< HEAD
         shares: List[Union[ShareTensor, torch.Tensor]],
         session: Session,
         ring_size: int = None,
-=======
-        shares: List[Union[ShareTensor, torch.Tensor]], session: Session
->>>>>>> 0d2fb3fa
     ) -> List["ReplicatedSharedTensor"]:
         """Distribute a list of shares.
 
@@ -808,11 +802,7 @@
             ring_size(int): ring_size the shares belong to.
 
         Returns:
-<<<<<<< HEAD
             List of ReplicatedSharedTensor.
-=======
-            List of ReplicatedShareTensors.
->>>>>>> 0d2fb3fa
 
         Raises:
             TypeError: when Datatype of shares is invalid.
@@ -825,43 +815,16 @@
             return ValueError(
                 "Number of shares to be distributed should be same as number of parties"
             )
-<<<<<<< HEAD
+
         if ring_size is None:
             ring_size = session.ring_size
 
-        parties = session.parties
-        nshares = len(parties) - 1
-
-        ptr_list = []
-        for i in range(len(parties)):
-            party_shares = []
-
-            for j in range(i, i + nshares):
-                share = shares[j % (nshares + 1)]
-
-                if isinstance(share, torch.Tensor):
-                    party_shares.append(share)
-
-                elif isinstance(share, ShareTensor):
-                    tensor = share.tensor
-                    party_shares.append(tensor)
-
-            tensor = ReplicatedSharedTensor(
-                config=session.config,
-                session_uuid=session.rank_to_uuid[i],
-                ring_size=ring_size,
-            )
-            tensor.shares = party_shares
-            ptr_list.append(tensor.send(parties[i]))
-
-        return ptr_list
-=======
         args = [
-            [shares, party_rank, session] for party_rank in range(session.nr_parties)
+            [shares, party_rank, session, ring_size]
+            for party_rank in range(session.nr_parties)
         ]
 
         return [ReplicatedSharedTensor.distribute_shares_to_party(*arg) for arg in args]
->>>>>>> 0d2fb3fa
 
     @staticmethod
     def hook_property(property_name: str) -> Any:
