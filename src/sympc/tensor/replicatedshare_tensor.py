--- conflicted
+++ resolved
@@ -33,9 +33,6 @@
 from .tensor import SyMPCTensor
 
 PROPERTIES_NEW_RS_TENSOR: Set[str] = {"T"}
-<<<<<<< HEAD
-METHODS_NEW_RS_TENSOR: Set[str] = {"unsqueeze", "view", "t", "sum", "clone", "repeat"}
-=======
 METHODS_NEW_RS_TENSOR: Set[str] = {
     "unsqueeze",
     "view",
@@ -47,7 +44,6 @@
     "expand",
     "reshape",
 }
->>>>>>> 37a5cf12
 BINARY_MAP = {"add": "xor", "sub": "xor", "mul": "and_"}
 SIGNED_MAP = {
     "bool": "bool",
@@ -85,9 +81,6 @@
     }
 
     # Used by the SyMPCTensor metaclass
-<<<<<<< HEAD
-    METHODS_FORWARD = {"numel", "t", "unsqueeze", "view", "sum", "clone", "repeat"}
-=======
     METHODS_FORWARD = {
         "numel",
         "t",
@@ -100,7 +93,6 @@
         "expand",
         "reshape",
     }
->>>>>>> 37a5cf12
     PROPERTIES_FORWARD = {"T", "shape"}
 
     def __init__(
@@ -255,7 +247,6 @@
                 raise ValueError(
                     f"Both tensors x:{x.dtype} y:{y.dtype} should be of torch.uint8 dtype"
                 )
-<<<<<<< HEAD
 
             # Typecasting is done, as underflow returns a positive number,as it is unsigned.
             x = x.to(torch.int8)
@@ -276,28 +267,6 @@
             result = (x - y) % PRIME_NUMBER
             result = result.astype(np.uint8)
 
-=======
-
-            # Typecasting is done, as underflow returns a positive number,as it is unsigned.
-            x = x.to(torch.int8)
-            y = y.to(torch.int8)
-
-            result = (x - y) % PRIME_NUMBER
-            result = result.to(torch.uint8)
-
-        elif isinstance(x, np.ndarray):
-            if x.dtype != np.uint8 or y.dtype != np.uint8:
-                raise ValueError(
-                    f"Both numpy tensors x:{x.dtype} y:{y.dtype} should be of np.uint8 dtype"
-                )
-            # Typecasting is done, as underflow returns a positive number,as it is unsigned.
-            x = x.astype(np.int8)
-            y = y.astype(np.int8)
-
-            result = (x - y) % PRIME_NUMBER
-            result = result.astype(np.uint8)
-
->>>>>>> 37a5cf12
         else:
             raise ValueError("Invalid input")
 
@@ -328,7 +297,6 @@
             # We typecast as multiplication result in 2n bits ,which causes overflow.
             x = x.to(torch.int16)
             y = y.to(torch.int16)
-<<<<<<< HEAD
 
             result = (x * y) % PRIME_NUMBER
             result = result.to(torch.uint8)
@@ -342,21 +310,6 @@
             x = x.astype(np.int16)
             y = y.astype(np.int16)
 
-=======
-
-            result = (x * y) % PRIME_NUMBER
-            result = result.to(torch.uint8)
-
-        elif isinstance(x, np.ndarray):
-            if x.dtype != np.uint8 or y.dtype != np.uint8:
-                raise ValueError(
-                    f"Both numpy tensors x:{x.dtype} y:{y.dtype} should be of np.uint8 dtype"
-                )
-            # We typecast as multiplication result in 2n bits ,which causes overflow.
-            x = x.astype(np.int16)
-            y = y.astype(np.int16)
-
->>>>>>> 37a5cf12
             result = (x * y) % PRIME_NUMBER
             result = result.astype(np.uint8)
 
@@ -449,11 +402,6 @@
         ):
             y = y.to_numpy(str(x.shares[0].dtype))
 
-        if isinstance(x.shares[0], np.ndarray) and not isinstance(
-            y.shares[0], np.ndarray
-        ):
-            y = y.to_numpy(str(x.shares[0].dtype))
-
         session_uuid = x.session_uuid
 
         if session_uuid is not None:
@@ -758,7 +706,6 @@
 
         Returns:
             ReplicatedSharedTensor : extracted bits at specific position.
-<<<<<<< HEAD
 
         Raises:
             ValueError: If invalid position is provided.
@@ -768,9 +715,6 @@
             raise ValueError(
                 f"Invalid position for bit_extraction : {pos},must be in range:[0,{ring_bits-1}]"
             )
-=======
-        """
->>>>>>> 37a5cf12
         shares = []
         # logical shift
         bit_mask = torch.ones(self.shares[0].shape, dtype=self.shares[0].dtype) << pos
