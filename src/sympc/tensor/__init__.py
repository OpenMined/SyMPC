--- conflicted
+++ resolved
@@ -2,20 +2,17 @@
 
 
 from . import static
-from .share_tensor import ShareTensor  # isort:skip
 from .grads import GRAD_FUNCS
 from .mpc_tensor import METHODS_TO_ADD
 from .mpc_tensor import MPCTensor
 from .replicatedshare_tensor import ReplicatedSharedTensor
+
+from .share_tensor import ShareTensor  # isort:skip
 
 __all__ = [
     "ShareTensor",
     "ReplicatedSharedTensor",
     "MPCTensor",
     "METHODS_TO_ADD",
-<<<<<<< HEAD
-    "static"
-=======
-    "GRAD_FUNCS",
->>>>>>> 78d8539e
+    "static" "GRAD_FUNCS",
 ]