--- conflicted
+++ resolved
@@ -318,8 +318,23 @@
     assert (result.reconstruct(decode=False) == expected_res).all()
 
 
-<<<<<<< HEAD
-@pytest.mark.xfail
+def test_private_compare_exception(get_clients) -> None:
+    parties = get_clients(3)
+    falcon = Falcon()
+    session = Session(parties=parties, protocol=falcon)
+    SessionManager.setup_mpc(session)
+    x = MPCTensor(secret=1, session=session)
+    r = torch.tensor([1])
+
+    # Expection for not passing input tensor values as list.
+    with pytest.raises(ValueError):
+        Falcon.private_compare(x, r)
+
+    # Exception for not passing a public value(torch.Tensor).
+    with pytest.raises(ValueError):
+        Falcon.private_compare([x], x)
+
+
 def test_wrap(get_clients) -> None:
     parties = get_clients(3)
     falcon = Falcon(security_type="semi-honest")
@@ -336,21 +351,4 @@
 
     expected_res = torch.from_numpy(Falcon.wrap3(x1, x2, x3))
 
-    assert (result.reconstruct(decode=False) == expected_res).all()
-=======
-def test_private_compare_exception(get_clients) -> None:
-    parties = get_clients(3)
-    falcon = Falcon()
-    session = Session(parties=parties, protocol=falcon)
-    SessionManager.setup_mpc(session)
-    x = MPCTensor(secret=1, session=session)
-    r = torch.tensor([1])
-
-    # Expection for not passing input tensor values as list.
-    with pytest.raises(ValueError):
-        Falcon.private_compare(x, r)
-
-    # Exception for not passing a public value(torch.Tensor).
-    with pytest.raises(ValueError):
-        Falcon.private_compare([x], x)
->>>>>>> 25039727
+    assert (result.reconstruct(decode=False) == expected_res).all()