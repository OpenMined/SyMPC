--- conflicted
+++ resolved
@@ -18,10 +18,7 @@
 from sympc.tensor import PRIME_NUMBER
 from sympc.tensor import ReplicatedSharedTensor
 from sympc.utils import get_type_from_ring
-<<<<<<< HEAD
-=======
 import sympc
->>>>>>> 37a5cf12
 
 
 @pytest.mark.skip
@@ -262,10 +259,7 @@
     assert (result.reconstruct(decode=False) == expected_res).all()
 
 
-<<<<<<< HEAD
-=======
-@pytest.mark.skip
->>>>>>> 37a5cf12
+@pytest.mark.skip
 @pytest.mark.parametrize("security", ["semi-honest", "malicious"])
 def test_select_shares(get_clients, security) -> None:
     parties = get_clients(3)
@@ -284,40 +278,23 @@
 
     z = Falcon.select_shares(x, y, b)
 
-<<<<<<< HEAD
     expected_res = torch.tensor([[5.0, 2.0], [3.0, 8.0]])
 
     assert (expected_res == z.reconstruct()).all()
 
 
+@pytest.mark.skip
 def test_select_shares_exception_ring(get_clients) -> None:
     parties = get_clients(3)
     falcon = Falcon()
     session = Session(parties=parties, protocol=falcon, ring_size=2 ** 32)
-=======
-    tensor_type = get_type_from_ring(session.ring_size)
-    bit_tensor = b.reconstruct(decode=False).type(tensor_type)
-    result = (x.reconstruct() * (bit_tensor ^ 1)) + (y.reconstruct() * bit_tensor)
-
-    assert (result == z.reconstruct()).all()
-
-
-@pytest.mark.skip
-def test_select_shares_exception_ring(get_clients) -> None:
-    parties = get_clients(3)
-    falcon = Falcon()
-    session = Session(parties=parties, protocol=falcon)
->>>>>>> 37a5cf12
     SessionManager.setup_mpc(session)
     val = MPCTensor(secret=1, session=session)
     with pytest.raises(ValueError):
         Falcon.select_shares(val, val, val)
 
 
-<<<<<<< HEAD
-=======
-@pytest.mark.skip
->>>>>>> 37a5cf12
+@pytest.mark.skip
 def test_select_shares_exception_shape(get_clients) -> None:
     parties = get_clients(3)
     falcon = Falcon()
@@ -332,20 +309,14 @@
         Falcon.select_shares(val, val, val)
 
 
-<<<<<<< HEAD
+@pytest.mark.skip
+@pytest.mark.parametrize("inp", [["zero", "one"], ["one", "zero"]])
 @pytest.mark.parametrize("security", ["semi-honest", "malicious"])
 def test_private_compare(get_clients, security) -> None:
-=======
-@pytest.mark.skip
-@pytest.mark.parametrize("inp", [["zero", "one"], ["one", "zero"]])
-@pytest.mark.parametrize("security", ["semi-honest", "malicious"])
-def test_private_compare(get_clients, security, inp) -> None:
->>>>>>> 37a5cf12
     parties = get_clients(3)
     falcon = Falcon(security_type=security)
     session = Session(parties=parties, protocol=falcon)
     SessionManager.setup_mpc(session)
-<<<<<<< HEAD
     base = session.config.encoder_base
     precision = session.config.encoder_precision
     fp_encoder = FixedPointEncoder(base=base, precision=precision)
@@ -365,28 +336,7 @@
     assert (result.reconstruct(decode=False) == expected_res).all()
 
 
-=======
-    val = {
-        "zero": torch.tensor([0], dtype=torch.bool),
-        "one": torch.tensor([1], dtype=torch.bool),
-    }
-    x = inp[0]
-    r = inp[1]
-    x_sh = [val[x], val[x], val[x]]
-    rst_list = ReplicatedSharedTensor.distribute_shares(
-        shares=x_sh, session=session, ring_size=2
-    )
-    x_b = MPCTensor(shares=rst_list, session=session, shape=val[x].shape)
-    x_p = ABY3.bit_injection(x_b, session, PRIME_NUMBER)
-
-    tensor_type = get_type_from_ring(session.ring_size)
-    result = Falcon.private_compare([x_p], val[r].type(tensor_type))
-    expected_res = val[x] > val[r]
-    assert (result.reconstruct(decode=False) == expected_res).all()
-
-
-@pytest.mark.skip
->>>>>>> 37a5cf12
+@pytest.mark.skip
 @pytest.mark.xfail
 def test_wrap(get_clients) -> None:
     parties = get_clients(3)
@@ -407,10 +357,7 @@
     assert (result.reconstruct(decode=False) == expected_res).all()
 
 
-<<<<<<< HEAD
-=======
-@pytest.mark.skip
->>>>>>> 37a5cf12
+@pytest.mark.skip
 @pytest.mark.xfail
 def test_relu(get_clients) -> None:
     parties = get_clients(3)
@@ -429,9 +376,6 @@
     expected_res[0][1] = 0
     expected_res[1][0] = 0
 
-<<<<<<< HEAD
-    assert (expected_res == result.reconstruct()).all()
-=======
     assert (expected_res == result.reconstruct()).all()
 
 
@@ -586,5 +530,4 @@
         secret, kernel_size=kernel_size, stride=stride, padding=padding
     )
 
-    assert np.allclose(res.reconstruct(), res_expected, atol=1e-4)
->>>>>>> 37a5cf12
+    assert np.allclose(res.reconstruct(), res_expected, atol=1e-4)