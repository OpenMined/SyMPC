# third party
import numpy as np
import pytest
import torch

from sympc.config import Config
from sympc.encoder import FixedPointEncoder
from sympc.protocol import ABY3
from sympc.protocol import Falcon
from sympc.session import Session
from sympc.session import SessionManager
from sympc.tensor import MPCTensor
from sympc.tensor import PRIME_NUMBER
from sympc.tensor import ReplicatedSharedTensor
<<<<<<< HEAD
from sympc.utils import get_nr_bits
=======
>>>>>>> fe863dba
from sympc.utils import parallel_execution


def test_share_class() -> None:
    assert ABY3.share_class == ReplicatedSharedTensor


def test_session() -> None:
    protocol = ABY3("semi-honest")
    session = Session(protocol=protocol)
    assert type(session.protocol) == ABY3


def test_invalid_security_type():
    with pytest.raises(ValueError):
        ABY3(security_type="covert")


def test_eq():
    aby = ABY3()
    falcon1 = Falcon(security_type="malicious")
    falcon2 = Falcon()
    other2 = aby

    # Test equal protocol:
    assert aby == other2

    # Test different protocol security type
    assert aby != falcon1

    # Test different protocol objects
    assert aby != falcon2


def test_invalid_parties_trunc(get_clients) -> None:
    parties = get_clients(2)
    session = Session(parties=parties)

    with pytest.raises(ValueError):
        ABY3.truncate(None, session, 2 ** 32, None)


@pytest.mark.parametrize("base, precision", [(2, 16), (2, 17), (10, 3), (10, 4)])
def test_truncation_algorithm1(get_clients, base, precision) -> None:
    parties = get_clients(3)
    falcon = Falcon("semi-honest")
    config = Config(encoder_base=base, encoder_precision=precision)
    session = Session(parties=parties, protocol=falcon, config=config)
    SessionManager.setup_mpc(session)

    x = torch.tensor([[1.24, 4.51, 6.87], [7.87, 1301, 541]])

    x_mpc = MPCTensor(secret=x, session=session)

    result = ABY3.truncate(x_mpc, session, session.ring_size, session.config)

    fp_encoder = FixedPointEncoder(
        base=session.config.encoder_base, precision=session.config.encoder_precision
    )
    expected_res = x_mpc.reconstruct(decode=False) // fp_encoder.scale
    expected_res = fp_encoder.decode(expected_res)

    assert np.allclose(result.reconstruct(), expected_res, atol=1e-3)


def test_invalid_mpc_pointer(get_clients) -> None:
    parties = get_clients(3)
    session = Session(parties=parties)
    SessionManager.setup_mpc(session)
    x = MPCTensor(secret=1, session=session)
    # passing sharetensor pointer
    with pytest.raises(ValueError):
        ABY3.truncate(x, session, 2 ** 32, None)


@pytest.mark.parametrize("security_type", ["semi-honest", "malicious"])
def test_bit_injection_prime(get_clients, security_type) -> None:
    parties = get_clients(3)
    falcon = Falcon(security_type=security_type)
    session = Session(parties=parties, protocol=falcon)
    SessionManager.setup_mpc(session)
    ring_size = PRIME_NUMBER

    bin_sh = torch.tensor([[1, 1], [0, 0]], dtype=torch.bool)

    shares = [bin_sh, bin_sh, bin_sh]
    ptr_lst = ReplicatedSharedTensor.distribute_shares(shares, session, ring_size=2)
    x = MPCTensor(shares=ptr_lst, session=session, shape=bin_sh.shape)

    xbit = ABY3.bit_injection(x, session, ring_size)

    ring0 = int(xbit.share_ptrs[0].get_ring_size().get_copy())
    result = xbit.reconstruct(decode=False)
<<<<<<< HEAD
    exp_res = x.reconstruct(decode=False).type(torch.uint8)
=======
    exp_res = bin_sh.type(torch.uint8)
>>>>>>> fe863dba

    assert (result == exp_res).all()
    assert ring_size == ring0


@pytest.mark.parametrize("security_type", ["semi-honest", "malicious"])
def test_bit_injection_session_ring(get_clients, security_type) -> None:
    parties = get_clients(3)
    falcon = Falcon(security_type=security_type)
    session = Session(parties=parties, protocol=falcon)
    SessionManager.setup_mpc(session)
    ring_size = session.ring_size

    bin_sh = torch.tensor([[1, 1], [0, 0]], dtype=torch.bool)

    shares = [bin_sh, bin_sh, bin_sh]
    ptr_lst = ReplicatedSharedTensor.distribute_shares(shares, session, ring_size=2)
    x = MPCTensor(shares=ptr_lst, session=session, shape=bin_sh.shape)

    xbit = ABY3.bit_injection(x, session, ring_size)

    ring0 = int(xbit.share_ptrs[0].get_ring_size().get_copy())
    result = xbit.reconstruct(decode=False)
<<<<<<< HEAD
    exp_res = x.reconstruct(decode=False).type(session.tensor_type)
=======
    exp_res = bin_sh.type(session.tensor_type)
>>>>>>> fe863dba

    assert (result == exp_res).all()
    assert ring_size == ring0


@pytest.mark.parametrize("security_type", ["semi-honest", "malicious"])
def test_local_decomposition(get_clients, security_type):
    parties = get_clients(3)
    falcon = Falcon(security_type=security_type)
    session = Session(parties=parties, protocol=falcon)
    SessionManager.setup_mpc(session)

    one = torch.tensor([1], dtype=torch.bool)
    zero = torch.tensor([0], dtype=torch.bool)
    shares = [one, one, one]
    ptr_lst = ReplicatedSharedTensor.distribute_shares(shares, session, ring_size=2)
    x = MPCTensor(shares=ptr_lst, session=session, shape=one.shape)
    ring_size = session.ring_size
    args = [[share, str(ring_size)] for share in x.share_ptrs]

    decompose = parallel_execution(ABY3.local_decomposition, session.parties)(args)

<<<<<<< HEAD
    x1_sh, x2_sh, x3_sh = zip(*map(lambda x: x[0], decompose))
=======
    x1_sh, x2_sh, x3_sh = list(zip(*decompose))
>>>>>>> fe863dba

    x1_sh = [ptr.get_copy().shares for ptr in x1_sh]
    x2_sh = [ptr.get_copy().shares for ptr in x2_sh]
    x3_sh = [ptr.get_copy().shares for ptr in x3_sh]

    tensor_type = x.session.tensor_type
    one = one.type(tensor_type)
    zero = zero.type(tensor_type)

    exp_x1 = [[one, zero], [zero, zero], [zero, one]]
    exp_x2 = [[zero, one], [one, zero], [zero, zero]]
    exp_x3 = [[zero, zero], [zero, one], [one, zero]]

    assert x1_sh == exp_x1
    assert x2_sh == exp_x2
    assert x3_sh == exp_x3


def test_bit_injection_exception(get_clients) -> None:
    parties = get_clients(3)
    falcon = Falcon()
    session = Session(parties=parties, protocol=falcon)
    SessionManager.setup_mpc(session)

    x = MPCTensor(secret=1, session=session)

    with pytest.raises(ValueError):
        ABY3.bit_injection(x, session, 2 ** 64)


def test_local_decomposition_exception() -> None:
    x = ReplicatedSharedTensor()
    with pytest.raises(ValueError):
<<<<<<< HEAD
        ABY3.local_decomposition(x, "2")


@pytest.mark.parametrize("security_type", ["semi-honest", "malicious"])
def test_bit_decomposition_ttp(get_clients, security_type) -> None:
    parties = get_clients(3)
    falcon = Falcon(security_type=security_type)
    session = Session(parties=parties, protocol=falcon)
    SessionManager.setup_mpc(session)
    secret = torch.tensor([[-1, 12], [-32, 45], [98, -5624]])
    x = MPCTensor(secret=secret, session=session)
    b_sh = ABY3.bit_decomposition_ttp(x, session)
    ring_size = x.session.ring_size
    tensor_type = x.session.tensor_type
    ring_bits = get_nr_bits(ring_size)

    val = 1
    expected_res = 0
    for i in range(ring_bits):
        if i != ring_bits - 1:
            expected_res += b_sh[i].reconstruct(decode=False).type(tensor_type) * val
        else:
            expected_res += b_sh[i].reconstruct(decode=False).type(tensor_type) * (-val)
        val *= 2
    assert (expected_res == x.reconstruct(decode=False)).all()
=======
        ABY3.local_decomposition(x, "2")
>>>>>>> fe863dba
<|MERGE_RESOLUTION|>--- conflicted
+++ resolved
@@ -12,10 +12,7 @@
 from sympc.tensor import MPCTensor
 from sympc.tensor import PRIME_NUMBER
 from sympc.tensor import ReplicatedSharedTensor
-<<<<<<< HEAD
 from sympc.utils import get_nr_bits
-=======
->>>>>>> fe863dba
 from sympc.utils import parallel_execution
 
 
@@ -109,11 +106,7 @@
 
     ring0 = int(xbit.share_ptrs[0].get_ring_size().get_copy())
     result = xbit.reconstruct(decode=False)
-<<<<<<< HEAD
     exp_res = x.reconstruct(decode=False).type(torch.uint8)
-=======
-    exp_res = bin_sh.type(torch.uint8)
->>>>>>> fe863dba
 
     assert (result == exp_res).all()
     assert ring_size == ring0
@@ -137,11 +130,7 @@
 
     ring0 = int(xbit.share_ptrs[0].get_ring_size().get_copy())
     result = xbit.reconstruct(decode=False)
-<<<<<<< HEAD
     exp_res = x.reconstruct(decode=False).type(session.tensor_type)
-=======
-    exp_res = bin_sh.type(session.tensor_type)
->>>>>>> fe863dba
 
     assert (result == exp_res).all()
     assert ring_size == ring0
@@ -164,11 +153,7 @@
 
     decompose = parallel_execution(ABY3.local_decomposition, session.parties)(args)
 
-<<<<<<< HEAD
     x1_sh, x2_sh, x3_sh = zip(*map(lambda x: x[0], decompose))
-=======
-    x1_sh, x2_sh, x3_sh = list(zip(*decompose))
->>>>>>> fe863dba
 
     x1_sh = [ptr.get_copy().shares for ptr in x1_sh]
     x2_sh = [ptr.get_copy().shares for ptr in x2_sh]
@@ -202,9 +187,7 @@
 def test_local_decomposition_exception() -> None:
     x = ReplicatedSharedTensor()
     with pytest.raises(ValueError):
-<<<<<<< HEAD
         ABY3.local_decomposition(x, "2")
-
 
 @pytest.mark.parametrize("security_type", ["semi-honest", "malicious"])
 def test_bit_decomposition_ttp(get_clients, security_type) -> None:
@@ -227,7 +210,4 @@
         else:
             expected_res += b_sh[i].reconstruct(decode=False).type(tensor_type) * (-val)
         val *= 2
-    assert (expected_res == x.reconstruct(decode=False)).all()
-=======
-        ABY3.local_decomposition(x, "2")
->>>>>>> fe863dba
+    assert (expected_res == x.reconstruct(decode=False)).all()