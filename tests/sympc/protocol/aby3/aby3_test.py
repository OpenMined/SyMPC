--- conflicted
+++ resolved
@@ -203,21 +203,9 @@
     tensor_type = x.session.tensor_type
     ring_bits = get_nr_bits(ring_size)
 
-<<<<<<< HEAD
-    val = 1
-    result = 0
-    for i in range(ring_bits):
-        if i != ring_bits - 1:
-            result += b_sh[i].reconstruct(decode=False).type(tensor_type) * val
-        else:
-            result += b_sh[i].reconstruct(decode=False).type(tensor_type) * (-val)
-        val *= 2
-=======
     result = torch.zeros(size=x.shape, dtype=tensor_type)
     for i in range(ring_bits):
-
         result |= b_sh[i].reconstruct(decode=False).type(tensor_type) << i
->>>>>>> 92f7f961
 
     exp_res = torch.tensor(
         [[-65536, 786432], [-2097152, 2949120], [6422528, -368574464]]
