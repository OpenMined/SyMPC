# stdlib
import itertools
import operator
from uuid import uuid4

# third party
import numpy as np
import pytest
import torch

from sympc.config import Config
from sympc.encoder import FixedPointEncoder
from sympc.protocol import Falcon
from sympc.session import Session
from sympc.session import SessionManager
from sympc.tensor import MPCTensor
from sympc.tensor import PRIME_NUMBER
from sympc.tensor import ReplicatedSharedTensor
from sympc.utils import get_type_from_ring


def test_import_RSTensor() -> None:
    ReplicatedSharedTensor()


def test_different_session_ids() -> None:
    x = torch.tensor([1])
    shares = [x, x]
    x_share = ReplicatedSharedTensor(shares=shares, session_uuid=uuid4())
    y_share = ReplicatedSharedTensor(shares=shares, session_uuid=uuid4())

    # Different session ids
    assert x_share != y_share


def test_different_shares() -> None:
    x = torch.tensor([1])
    shares1 = [x, x]
    y = torch.tensor([2])
    shares2 = [y, y]
    session_id = uuid4()
    x_share = ReplicatedSharedTensor(shares=shares1, session_uuid=session_id)
    y_share = ReplicatedSharedTensor(shares=shares2, session_uuid=session_id)

    # Different shares list
    assert x_share != y_share


def test_different_config() -> None:
    x = torch.tensor([1])
    shares = [x, x]
    session_id = uuid4()
    config1 = Config(encoder_precision=10, encoder_base=2)
    config2 = Config(encoder_precision=12, encoder_base=10)
    x_share = ReplicatedSharedTensor(
        shares=shares, session_uuid=session_id, config=config1
    )
    y_share = ReplicatedSharedTensor(
        shares=shares, session_uuid=session_id, config=config2
    )

    # Different fixed point config
    assert x_share != y_share


def test_different_ring_size() -> None:
    x = torch.tensor([1])
    shares = [x, x]

    x_share = ReplicatedSharedTensor(shares=shares, ring_size=2 ** 32)
    y_share = ReplicatedSharedTensor(shares=shares, ring_size=2 ** 64)

    # Different ring_size
    assert x_share != y_share


def test_send_get(get_clients, precision=12, base=4) -> None:
    client = get_clients(1)[0]
    protocol = Falcon("semi-honest")
    session = Session(protocol=protocol, parties=[client])
    SessionManager.setup_mpc(session)

    share1 = torch.Tensor([1.4, 2.34, 3.43])
    share2 = torch.Tensor([1, 2, 3])
    share3 = torch.Tensor([1.4, 2.34, 3.43])

    session_uuid = session.rank_to_uuid[0]

    x_share = ReplicatedSharedTensor(
        shares=[share1, share2, share3], session_uuid=session_uuid
    )

    x_ptr = x_share.send(client)
    result = x_ptr.get()

    assert result == x_share


@pytest.mark.parametrize("precision", [12, 3, 5])
@pytest.mark.parametrize("base", [4, 6, 2, 10])
def test_fixed_point(precision, base) -> None:
    x = torch.tensor([1.25, 3.301])
    shares = [x, x]
    rst = ReplicatedSharedTensor(
        shares=shares, config=Config(encoder_precision=precision, encoder_base=base)
    )
    fp_encoder = FixedPointEncoder(precision=precision, base=base)
    tensor_type = get_type_from_ring(rst.ring_size)

    for i in range(len(shares)):
        shares[i] = fp_encoder.encode(shares[i]).to(tensor_type)

    assert (torch.cat(shares) == torch.cat(rst.shares)).all()

    for i in range(len(shares)):
        shares[i] = fp_encoder.decode(shares[i].type(torch.LongTensor))

    assert (torch.cat(shares) == torch.cat(rst.decode())).all()


def test_hook_method(get_clients) -> None:
    clients = get_clients(3)
    protocol = Falcon("semi-honest")
    session = Session(protocol=protocol, parties=clients)
    SessionManager.setup_mpc(session)

    x = torch.randn(1, 3)
    y = torch.randn(1, 3)
    shares = [x, y]

    rst = ReplicatedSharedTensor()
    rst.shares = shares

    assert rst.numel() == x.numel()
    assert (rst.t().shares[0] == x.t()).all()
    assert (rst.unsqueeze(dim=0).shares[0] == x.unsqueeze(dim=0)).all()
    assert (rst.view(3, 1).shares[0] == x.view(3, 1)).all()
    assert (rst.sum().shares[0] == x.sum()).all()

    assert rst.numel() == y.numel()
    assert (rst.t().shares[1] == y.t()).all()
    assert (rst.unsqueeze(dim=0).shares[1] == y.unsqueeze(dim=0)).all()
    assert (rst.view(3, 1).shares[1] == y.view(3, 1)).all()
    assert (rst.sum().shares[1] == y.sum()).all()


def test_hook_property(get_clients) -> None:
    clients = get_clients(3)
    protocol = Falcon("semi-honest")
    session = Session(protocol=protocol, parties=clients)
    SessionManager.setup_mpc(session)

    x = torch.randn(1, 3)
    y = torch.randn(1, 3)
    shares = [x, y]

    rst = ReplicatedSharedTensor()
    rst.shares = shares

    assert (rst.T.shares[0] == x.T).all()
    assert (rst.T.shares[1] == y.T).all()


@pytest.mark.parametrize("parties", [3, 5])
@pytest.mark.parametrize("security", ["malicious", "semi-honest"])
def test_rst_distribute_reconstruct_float_secret(
    get_clients, parties, security
) -> None:
    parties = get_clients(parties)
    protocol = Falcon(security)
    session = Session(protocol=protocol, parties=parties)
    SessionManager.setup_mpc(session)

    secret = 43.2
    a = MPCTensor(secret=secret, session=session)
    assert np.allclose(secret, a.reconstruct(), atol=1e-3)


@pytest.mark.parametrize("parties", [3, 5])
@pytest.mark.parametrize("security", ["malicious", "semi-honest"])
def test_rst_distribute_reconstruct_tensor_secret(
    get_clients, parties, security
) -> None:
    parties = get_clients(parties)
    protocol = Falcon(security)
    session = Session(protocol=protocol, parties=parties)
    SessionManager.setup_mpc(session)

    secret = torch.Tensor(
        [[1, -2.0, 0.0], [3.9, -4.394, -0.9], [-43, 100, -0.4343], [1.344, -5.0, 0.55]]
    )

    a = MPCTensor(secret=secret, session=session)
    assert np.allclose(secret, a.reconstruct(), atol=1e-3)


@pytest.mark.parametrize("security", ["malicious", "semi-honest"])
def test_rst_reconstruct_zero_share_ptrs(get_clients, security) -> None:
    parties = get_clients(3)
    protocol = Falcon(security)
    session = Session(protocol=protocol, parties=parties)
    SessionManager.setup_mpc(session)

    secret = torch.Tensor(
        [[1, -2.0, 0.0], [3.9, -4.394, -0.9], [-43, 100, -0.4343], [1.344, -5.0, 0.55]]
    )

    a = MPCTensor(secret=secret, session=session)
    a.share_ptrs = []
    with pytest.raises(ValueError):
        a.reconstruct()


@pytest.mark.parametrize("parties", [2, 5])
def test_share_distribution_number_shares(get_clients, parties):
    parties = get_clients(parties)
    protocol = Falcon("semi-honest")
    session = Session(protocol=protocol, parties=parties)
    SessionManager.setup_mpc(session)

    shares = MPCTensor.generate_shares(100.42, len(parties))
    share_ptrs = ReplicatedSharedTensor.distribute_shares(shares, session)

    for RSTensor in share_ptrs:
        assert len(RSTensor.get_shares().get()) == (len(parties) - 1)


@pytest.mark.parametrize("parties", [3, 5])
def test_invalid_malicious_reconstruction(get_clients, parties):
    parties = get_clients(parties)
    protocol = Falcon("malicious")
    session = Session(protocol=protocol, parties=parties)
    SessionManager.setup_mpc(session)

    secret = torch.Tensor(
        [[1, -2.0, 0.0], [3.9, -4.394, -0.9], [-43, 100, -0.4343], [1.344, -5.0, 0.55]]
    )

    tensor = MPCTensor(secret=secret, session=session)
    tensor.share_ptrs[0][0] = tensor.share_ptrs[0][0] + 4

    with pytest.raises(ValueError):
        tensor.reconstruct()


@pytest.mark.parametrize("op_str", ["add", "sub"])
@pytest.mark.parametrize("base, precision", [(2, 16), (2, 17), (10, 3), (10, 4)])
def test_ops_share_private(op_str, precision, base) -> None:
    op = getattr(operator, op_str)

    x = torch.Tensor([[0.125, -1.25], [-4.25, 4]])
    y = torch.Tensor([[4.5, -2.5], [5, 2.25]])

    x_share = ReplicatedSharedTensor(
        shares=[x], config=Config(encoder_base=base, encoder_precision=precision)
    )
    y_share = ReplicatedSharedTensor(
        shares=[y], config=Config(encoder_base=base, encoder_precision=precision)
    )

    expected_res = op(x, y)
    res = op(x_share, y_share)
    tensor_decoded = res.fp_encoder.decode(res.shares[0])

    assert np.allclose(tensor_decoded, expected_res, rtol=base ** -precision)


@pytest.mark.parametrize("op_str", ["add", "sub"])
@pytest.mark.parametrize("base, precision", [(2, 16), (2, 17), (10, 3), (10, 4)])
def test_ops_share_public(op_str, precision, base) -> None:
    op = getattr(operator, op_str)

    x = torch.Tensor([[0.125, -1.25], [-4.25, 4]])
    y = torch.Tensor([[4.5, -2.5], [5, 2.25]])

    x_share = ReplicatedSharedTensor(
        shares=[x], config=Config(encoder_base=base, encoder_precision=precision)
    )

    expected_res = op(x, y)
    res = op(x_share, y)
    tensor_decoded = res.fp_encoder.decode(res.shares[0])

    assert np.allclose(tensor_decoded, expected_res, rtol=base ** -precision)


def test_rst_resolve_pointer(get_clients) -> None:
    clients = get_clients(3)
    protocol = Falcon("semi-honest")
    session = Session(protocol=protocol, parties=clients)
    SessionManager.setup_mpc(session)
    secret = torch.randn(1, 2)
    tensor = MPCTensor(secret=secret, session=session)

    share_pt0 = tensor.share_ptrs[0]
    resolved_share_pt0 = share_pt0.resolve_pointer_type()
    share_pt_name = type(resolved_share_pt0).__name__

    assert share_pt_name == "ReplicatedSharedTensorPointer"


@pytest.mark.parametrize("base, precision", [(2, 16), (2, 17), (10, 3), (10, 4)])
@pytest.mark.parametrize("security", ["semi-honest", "malicious"])
def test_ops_public_mul(get_clients, security, base, precision):
    parties = get_clients(3)
    protocol = Falcon(security)
    config = Config(encoder_base=base, encoder_precision=precision)
    session = Session(protocol=protocol, parties=parties, config=config)
    SessionManager.setup_mpc(session)

    secret = torch.Tensor([[0.125, 1001, -1.25, 4.82], [-4.25, 0.217, 3301, 4]])
    value = 8

    tensor = MPCTensor(secret=secret, session=session)
    result = tensor * value
    expected_res = secret * value

    assert np.allclose(result.reconstruct(), expected_res, atol=1e-3)


@pytest.mark.parametrize("base, precision", [(2, 16), (2, 17), (10, 3), (10, 4)])
@pytest.mark.parametrize("security", ["semi-honest", "malicious"])
def test_ops_public_mul_matrix(get_clients, security, base, precision):
    parties = get_clients(3)
    protocol = Falcon(security)
    config = Config(encoder_base=base, encoder_precision=precision)
    session = Session(protocol=protocol, parties=parties, config=config)
    SessionManager.setup_mpc(session)

    secret = torch.Tensor([[0.125, 1001, 4.82, -1.25], [-4.25, 0.217, 3301, 4]])
    value = torch.Tensor([[4.5, 9.25, 3.47, -2.5], [50, 3.17, 5.82, 2.25]])

    tensor = MPCTensor(secret=secret, session=session)
    result = tensor * value
    expected_res = secret * value
    assert np.allclose(result.reconstruct(), expected_res, atol=1e-3)


@pytest.mark.parametrize("parties", [2, 3, 5])
@pytest.mark.parametrize("security", ["semi-honest"])
def test_ops_public_mul_integer_parties(get_clients, parties, security):

    config = Config(encoder_base=1, encoder_precision=0)

    parties = get_clients(parties)
    protocol = Falcon(security)
    session = Session(protocol=protocol, parties=parties, config=config)
    SessionManager.setup_mpc(session)

    secret = torch.tensor([[-100, 20, 30], [-90, 1000, 1], [1032, -323, 15]])
    value = 8

    op = getattr(operator, "mul")
    tensor = MPCTensor(secret=secret, session=session)
    shares = [op(share, value) for share in tensor.share_ptrs]
    result = MPCTensor(shares=shares, session=session)

    assert (result.reconstruct() == (secret * value)).all()


def test_truediv_exception() -> None:
    rst = ReplicatedSharedTensor(shares=[1])
    with pytest.raises(ValueError):
        rst / 1.55


def test_truediv() -> None:
    secret = 10.25
    rst = ReplicatedSharedTensor(shares=[secret])
    rst = rst / 2
    expected_res = rst.fp_encoder.encode(secret) // 2
    assert rst.shares[0] == expected_res


def test_rshift_exception() -> None:
    rst = ReplicatedSharedTensor(shares=[1])
    with pytest.raises(ValueError):
        rst >> 1.55


def test_rshift() -> None:
    secret = 10.25
    rst = ReplicatedSharedTensor(shares=[secret])
    rst = rst >> 2
    expected_res = rst.fp_encoder.encode(secret) >> 2
    assert rst.shares[0] == expected_res


@pytest.mark.parametrize("op_str", ["add", "sub"])
def test_ops_bin_share_private(op_str) -> None:
    op = getattr(operator, op_str)
    ring_size = 2
    bin_op = ReplicatedSharedTensor.get_op(ring_size, op_str)
    x = torch.tensor([[0, 1], [1, 1]], dtype=torch.bool)
    y = torch.tensor([[1, 0], [1, 1]], dtype=torch.bool)

    x_share = ReplicatedSharedTensor(shares=[x], ring_size=ring_size)
    y_share = ReplicatedSharedTensor(shares=[y], ring_size=ring_size)

    expected_res = bin_op(x, y)
    result = op(x_share, y_share)
    result = result.shares[0]

    assert (result == expected_res).all()


@pytest.mark.parametrize("op_str", ["add", "sub"])
def test_ops_bin_share_public(op_str) -> None:
    op = getattr(operator, op_str)
    ring_size = 2
    bin_op = ReplicatedSharedTensor.get_op(ring_size, op_str)
    x = torch.tensor([[0, 1], [1, 1]], dtype=torch.bool)
    y = torch.tensor([[1, 0], [1, 1]], dtype=torch.bool)

    x_share = ReplicatedSharedTensor(shares=[x], ring_size=ring_size)

    expected_res = bin_op(x, y)
    result = op(x_share, y)
    result = result.shares[0]

    assert (result == expected_res).all()


@pytest.mark.parametrize("security", ["semi-honest", "malicious"])
def test_ops_bin_public_mul(get_clients, security) -> None:
    parties = get_clients(3)
    protocol = Falcon(security)
    session = Session(protocol=protocol, parties=parties)
    SessionManager.setup_mpc(session)
    ring_size = 2
    bin_op = ReplicatedSharedTensor.get_op(ring_size, "mul")

    sh = torch.tensor([[0, 1, 0], [1, 0, 1]], dtype=torch.bool)
    shares = [sh, sh, sh]
    rst_list = ReplicatedSharedTensor.distribute_shares(
        shares=shares, session=session, ring_size=ring_size
    )
    tensor = MPCTensor(shares=rst_list, session=session)
    tensor.shape = sh.shape

    secret = ReplicatedSharedTensor.shares_sum(shares, ring_size)

    value = torch.tensor([1], dtype=torch.bool)

    result = operator.mul(tensor, value)
    expected_res = bin_op(secret, value)

    assert (result.reconstruct(decode=False) == expected_res).all()


@pytest.mark.parametrize("op_str", ["add", "sub"])
def test_ops_prime_share_private(op_str) -> None:
    op = getattr(operator, op_str)
    ring_size = PRIME_NUMBER
    prime_op = ReplicatedSharedTensor.get_op(ring_size, op_str)
    x = torch.tensor([[24, 34], [66, 1]], dtype=torch.uint8)
    y = torch.tensor([[34, 47], [45, 32]], dtype=torch.uint8)

    x_share = ReplicatedSharedTensor(shares=[x], ring_size=ring_size)
    y_share = ReplicatedSharedTensor(shares=[y], ring_size=ring_size)

    expected_res = prime_op(x, y)
    result = op(x_share, y_share)
    result = result.shares[0]

    assert (result == expected_res).all()


@pytest.mark.parametrize("op_str", ["add", "sub"])
def test_ops_prime_share_public(op_str) -> None:
    op = getattr(operator, op_str)
    ring_size = PRIME_NUMBER
    prime_op = ReplicatedSharedTensor.get_op(ring_size, op_str)
    x = torch.tensor([[24, 34], [66, 1]], dtype=torch.uint8)
    y = torch.tensor([[34, 47], [45, 32]], dtype=torch.uint8)

    x_share = ReplicatedSharedTensor(shares=[x], ring_size=ring_size)

    expected_res = prime_op(x, y)
    result = op(x_share, y)
    result = result.shares[0]

    assert (result == expected_res).all()


@pytest.mark.parametrize("security", ["semi-honest", "malicious"])
def test_ops_prime_public_mul(get_clients, security) -> None:
    parties = get_clients(3)
    protocol = Falcon(security)
    session = Session(protocol=protocol, parties=parties)
    SessionManager.setup_mpc(session)
    ring_size = PRIME_NUMBER
    bin_op = ReplicatedSharedTensor.get_op(ring_size, "mul")

    sh = torch.tensor([[33, 45, 0], [52, 41, 22]], dtype=torch.uint8)
    shares = [sh, sh, sh]
    rst_list = ReplicatedSharedTensor.distribute_shares(
        shares=shares, session=session, ring_size=ring_size
    )
    tensor = MPCTensor(shares=rst_list, session=session)
    tensor.shape = sh.shape

    secret = ReplicatedSharedTensor.shares_sum(shares, ring_size)

    value = torch.tensor([66], dtype=torch.uint8)

    result = operator.mul(tensor, value)
    expected_res = bin_op(secret, value)

    assert (result.reconstruct(decode=False) == expected_res).all()


@pytest.mark.parametrize("op_str", ["add", "sub", "mul"])
def test_ops_mod_prime(op_str) -> None:
    op_prime = getattr(ReplicatedSharedTensor, op_str + "modprime")
    op = getattr(operator, op_str)

    input_lst = [val for val in range(PRIME_NUMBER)]

    for val1, val2 in itertools.combinations(input_lst, 2):
        tensor1 = torch.tensor([val1], dtype=torch.uint8)
        tensor2 = torch.tensor([val2], dtype=torch.uint8)

        assert op(val1, val2) % PRIME_NUMBER == op_prime(tensor1, tensor2)


@pytest.mark.parametrize("op_str", ["add", "sub", "mul"])
def test_exception_prime_dtype(op_str) -> None:
    a = torch.tensor([1], dtype=torch.int8)
    b = torch.tensor([1], dtype=torch.int16)

    op = getattr(ReplicatedSharedTensor, op_str + "modprime")

    with pytest.raises(ValueError):
        op(a, b)


def test_exception_get_op() -> None:

    with pytest.raises(ValueError):
<<<<<<< HEAD
        ReplicatedSharedTensor.get_op(28, "add")


@pytest.mark.parametrize("security", ["semi-honest", "malicious"])
@pytest.mark.parametrize("bit", [0, 1])
def test_ops_bin_public_xor(get_clients, security, bit) -> None:
    parties = get_clients(3)
    protocol = Falcon(security)
    session = Session(protocol=protocol, parties=parties)
    SessionManager.setup_mpc(session)
    ring_size = 2

    sh = torch.tensor([[0, 1, 0], [1, 0, 1]], dtype=torch.bool)
    shares = [sh, sh, sh]
    rst_list = ReplicatedSharedTensor.distribute_shares(
        shares=shares, session=session, ring_size=ring_size
    )
    tensor = MPCTensor(shares=rst_list, session=session)
    tensor.shape = sh.shape

    secret = ReplicatedSharedTensor.shares_sum(shares, ring_size)

    value = torch.tensor([bit], dtype=torch.bool)

    result = operator.xor(tensor, value)
    expected_res = secret ^ value

    assert (result.reconstruct(decode=False) == expected_res).all()


@pytest.mark.parametrize("security", ["semi-honest", "malicious"])
@pytest.mark.parametrize("bit", [0, 1])
def test_ops_prime_public_xor(get_clients, security, bit) -> None:
    parties = get_clients(3)
    protocol = Falcon(security)
    session = Session(protocol=protocol, parties=parties)
    SessionManager.setup_mpc(session)
    ring_size = PRIME_NUMBER

    sh1 = torch.tensor([[17, 44], [8, 20]], dtype=torch.uint8)
    sh2 = torch.tensor([[8, 51], [27, 52]], dtype=torch.uint8)
    sh3 = torch.tensor([[42, 40], [32, 63]], dtype=torch.uint8)
    shares = [sh1, sh2, sh3]
    rst_list = ReplicatedSharedTensor.distribute_shares(
        shares=shares, session=session, ring_size=ring_size
    )
    tensor = MPCTensor(shares=rst_list, session=session)
    tensor.shape = sh1.shape

    secret = ReplicatedSharedTensor.shares_sum(shares, ring_size)

    value = torch.tensor([bit], dtype=torch.uint8)

    result = operator.xor(tensor, value)
    expected_res = secret ^ value

    assert (result.reconstruct(decode=False) == expected_res).all()
=======
        ReplicatedSharedTensor.get_op(28, "add")
>>>>>>> 5596b791
<|MERGE_RESOLUTION|>--- conflicted
+++ resolved
@@ -538,7 +538,6 @@
 def test_exception_get_op() -> None:
 
     with pytest.raises(ValueError):
-<<<<<<< HEAD
         ReplicatedSharedTensor.get_op(28, "add")
 
 
@@ -596,6 +595,3 @@
     expected_res = secret ^ value
 
     assert (result.reconstruct(decode=False) == expected_res).all()
-=======
-        ReplicatedSharedTensor.get_op(28, "add")
->>>>>>> 5596b791
