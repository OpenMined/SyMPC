--- conflicted
+++ resolved
@@ -271,9 +271,7 @@
     assert np.allclose(tensor_decoded, expected_res, rtol=base ** -precision)
 
 
-<<<<<<< HEAD
-@pytest.mark.parametrize("parties", [3, 5])
-=======
+@pytest.mark.parametrize("parties", [3, 5])
 def test_rst_resolve_pointer(get_clients) -> None:
     clients = get_clients(3)
     protocol = Falcon("semi-honest")
@@ -290,7 +288,6 @@
 
 
 @pytest.mark.parametrize("parties", [3, 5, 7])
->>>>>>> 9ae54136
 @pytest.mark.parametrize("security", ["malicious", "semi-honest"])
 def test_ops_public_mul_integer(get_clients, parties, security):
     # Not encoding because truncation hasn't been implemented yet for Falcon
