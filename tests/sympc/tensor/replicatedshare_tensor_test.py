--- conflicted
+++ resolved
@@ -286,18 +286,10 @@
     assert share_pt_name == "ReplicatedSharedTensorPointer"
 
 
-<<<<<<< HEAD
-@pytest.mark.parametrize("parties", [3, 5])
-@pytest.mark.parametrize("security", ["malicious", "semi-honest"])
-def test_ops_public_mul_integer(get_clients, parties, security):
-    # Not encoding because truncation hasn't been implemented yet for Falcon
-    config = Config(encoder_base=1, encoder_precision=0)
-=======
+
 @pytest.mark.parametrize("base, precision", [(2, 16), (2, 17), (10, 3), (10, 4)])
 @pytest.mark.parametrize("security", ["semi-honest"])  # malicious to be added
 def test_ops_public_mul(get_clients, security, base, precision):
->>>>>>> d6411e2d
-
     parties = get_clients(3)
     protocol = Falcon(security)
     config = Config(encoder_base=base, encoder_precision=precision)
@@ -314,12 +306,6 @@
     assert np.allclose(result.reconstruct(), expected_res, atol=1e-3)
 
 
-<<<<<<< HEAD
-@pytest.mark.parametrize("parties", [3, 5])
-@pytest.mark.parametrize("security", ["malicious", "semi-honest"])
-def test_ops_public_mul_integer_matrix(get_clients, parties, security):
-    # Not encoding because truncation hasn't been implemented yet for Falcon
-=======
 @pytest.mark.parametrize("base, precision", [(2, 16), (2, 17), (10, 3), (10, 4)])
 @pytest.mark.parametrize("security", ["semi-honest"])  # malicous to be addded
 def test_ops_public_mul_matrix(get_clients, security, base, precision):
@@ -341,8 +327,7 @@
 @pytest.mark.parametrize("parties", [2, 3, 5])
 @pytest.mark.parametrize("security", ["semi-honest"])
 def test_ops_public_mul_integer_parties(get_clients, parties, security):
-
->>>>>>> d6411e2d
+  
     config = Config(encoder_base=1, encoder_precision=0)
 
     parties = get_clients(parties)
