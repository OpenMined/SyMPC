# stdlib
import operator
from uuid import uuid4

# third party
import numpy as np
import pytest
import torch

from sympc.config import Config
from sympc.encoder import FixedPointEncoder
from sympc.protocol import Falcon
from sympc.session import Session
from sympc.session import SessionManager
from sympc.tensor import MPCTensor
from sympc.tensor import ReplicatedSharedTensor
from sympc.utils import get_type_from_ring


def test_import_RSTensor() -> None:
    ReplicatedSharedTensor()


def test_different_session_ids() -> None:
    x = torch.randn(1)
    shares = [x, x]
    x_share = ReplicatedSharedTensor(shares=shares, session_uuid=uuid4())
    y_share = ReplicatedSharedTensor(shares=shares, session_uuid=uuid4())

    # Different session ids
    assert x_share != y_share


def test_same_session_id_and_data() -> None:
    x = torch.randn(1)
    shares1 = [x, x]
    y = torch.randn(1)
    shares2 = [y, y]
    session_id = uuid4()
    x_share = ReplicatedSharedTensor(shares=shares1, session_uuid=session_id)
    y_share = ReplicatedSharedTensor(shares=shares2, session_uuid=session_id)

    # Different shares list
    assert x_share != y_share


def test_different_config() -> None:
    x = torch.randn(1)
    shares = [x, x]
    session_id = uuid4()
    config1 = Config(encoder_precision=10, encoder_base=2)
    config2 = Config(encoder_precision=12, encoder_base=10)
    x_share = ReplicatedSharedTensor(
        shares=shares, session_uuid=session_id, config=config1
    )
    y_share = ReplicatedSharedTensor(
        shares=shares, session_uuid=session_id, config=config2
    )

    # Different fixed point config
    assert x_share != y_share


def test_send_get(get_clients, precision=12, base=4) -> None:
    client = get_clients(1)[0]
    protocol = Falcon("semi-honest")
    session = Session(protocol=protocol, parties=[client])
    SessionManager.setup_mpc(session)

    share1 = torch.Tensor([1.4, 2.34, 3.43])
    share2 = torch.Tensor([1, 2, 3])
    share3 = torch.Tensor([1.4, 2.34, 3.43])

    session_uuid = session.rank_to_uuid[0]

    x_share = ReplicatedSharedTensor(
        shares=[share1, share2, share3], session_uuid=session_uuid
    )

    x_ptr = x_share.send(client)
    result = x_ptr.get()

    assert result == x_share


@pytest.mark.parametrize("precision", [12, 3, 5])
@pytest.mark.parametrize("base", [4, 6, 2, 10])
def test_fixed_point(precision, base) -> None:
    x = torch.tensor([1.25, 3.301])
    shares = [x, x]
    rst = ReplicatedSharedTensor(
        shares=shares, config=Config(encoder_precision=precision, encoder_base=base)
    )
    fp_encoder = FixedPointEncoder(precision=precision, base=base)
    tensor_type = get_type_from_ring(rst.ring_size)

    for i in range(len(shares)):
        shares[i] = fp_encoder.encode(shares[i]).to(tensor_type)

    assert (torch.cat(shares) == torch.cat(rst.shares)).all()

    for i in range(len(shares)):
        shares[i] = fp_encoder.decode(shares[i].type(torch.LongTensor))

    assert (torch.cat(shares) == torch.cat(rst.decode())).all()


def test_hook_method(get_clients) -> None:
    clients = get_clients(3)
    protocol = Falcon("semi-honest")
    session = Session(protocol=protocol, parties=clients)
    SessionManager.setup_mpc(session)

    x = torch.randn(1, 3)
    y = torch.randn(1, 3)
    shares = [x, y]

    rst = ReplicatedSharedTensor()
    rst.shares = shares

    assert rst.numel() == x.numel()
    assert (rst.t().shares[0] == x.t()).all()
    assert (rst.unsqueeze(dim=0).shares[0] == x.unsqueeze(dim=0)).all()
    assert (rst.view(3, 1).shares[0] == x.view(3, 1)).all()
    assert (rst.sum().shares[0] == x.sum()).all()

    assert rst.numel() == y.numel()
    assert (rst.t().shares[1] == y.t()).all()
    assert (rst.unsqueeze(dim=0).shares[1] == y.unsqueeze(dim=0)).all()
    assert (rst.view(3, 1).shares[1] == y.view(3, 1)).all()
    assert (rst.sum().shares[1] == y.sum()).all()


def test_hook_property(get_clients) -> None:
    clients = get_clients(3)
    protocol = Falcon("semi-honest")
    session = Session(protocol=protocol, parties=clients)
    SessionManager.setup_mpc(session)

    x = torch.randn(1, 3)
    y = torch.randn(1, 3)
    shares = [x, y]

    rst = ReplicatedSharedTensor()
    rst.shares = shares

    assert (rst.T.shares[0] == x.T).all()
    assert (rst.T.shares[1] == y.T).all()


@pytest.mark.parametrize("parties", [3, 5, 11])
@pytest.mark.parametrize("security", ["malicious", "semi-honest"])
def test_rst_distribute_reconstruct_float_secret(
    get_clients, parties, security
) -> None:
    parties = get_clients(parties)
    protocol = Falcon(security)
    session = Session(protocol=protocol, parties=parties)
    SessionManager.setup_mpc(session)

    secret = 43.2
    a = MPCTensor(secret=secret, session=session)
    assert np.allclose(secret, a.reconstruct(), atol=1e-3)


@pytest.mark.parametrize("parties", [3, 5, 11])
@pytest.mark.parametrize("security", ["malicious", "semi-honest"])
def test_rst_distribute_reconstruct_tensor_secret(
    get_clients, parties, security
) -> None:
    parties = get_clients(parties)
    protocol = Falcon(security)
    session = Session(protocol=protocol, parties=parties)
    SessionManager.setup_mpc(session)

    secret = torch.Tensor(
        [[1, -2.0, 0.0], [3.9, -4.394, -0.9], [-43, 100, -0.4343], [1.344, -5.0, 0.55]]
    )

    a = MPCTensor(secret=secret, session=session)
    assert np.allclose(secret, a.reconstruct(), atol=1e-3)


@pytest.mark.parametrize("security", ["malicious", "semi-honest"])
def test_rst_reconstruct_zero_share_ptrs(get_clients, security) -> None:
    parties = get_clients(3)
    protocol = Falcon(security)
    session = Session(protocol=protocol, parties=parties)
    SessionManager.setup_mpc(session)

    secret = torch.Tensor(
        [[1, -2.0, 0.0], [3.9, -4.394, -0.9], [-43, 100, -0.4343], [1.344, -5.0, 0.55]]
    )

    a = MPCTensor(secret=secret, session=session)
    a.share_ptrs = []
    with pytest.raises(ValueError):
        a.reconstruct()


@pytest.mark.parametrize("parties", [2, 5, 11])
def test_share_distribution_number_shares(get_clients, parties):
    parties = get_clients(parties)
    protocol = Falcon("semi-honest")
    session = Session(protocol=protocol, parties=parties)
    SessionManager.setup_mpc(session)

    shares = MPCTensor.generate_shares(100.42, len(parties))
    share_ptrs = ReplicatedSharedTensor.distribute_shares(shares, session)

    for RSTensor in share_ptrs:
        assert len(RSTensor.get_shares().get()) == (len(parties) - 1)


@pytest.mark.parametrize("parties", [3, 5])
def test_invalid_malicious_reconstruction(get_clients, parties):
    parties = get_clients(parties)
    protocol = Falcon("malicious")
    session = Session(protocol=protocol, parties=parties)
    SessionManager.setup_mpc(session)

    secret = torch.Tensor(
        [[1, -2.0, 0.0], [3.9, -4.394, -0.9], [-43, 100, -0.4343], [1.344, -5.0, 0.55]]
    )

    tensor = MPCTensor(secret=secret, session=session)
    tensor.share_ptrs[0][0] = tensor.share_ptrs[0][0] + 4

    with pytest.raises(ValueError):
        tensor.reconstruct()


@pytest.mark.parametrize("op_str", ["add", "sub"])
@pytest.mark.parametrize("base, precision", [(2, 16), (2, 17), (10, 3), (10, 4)])
def test_ops_share_private(op_str, precision, base) -> None:
    op = getattr(operator, op_str)

    x = torch.Tensor([[0.125, -1.25], [-4.25, 4]])
    y = torch.Tensor([[4.5, -2.5], [5, 2.25]])

    x_share = ReplicatedSharedTensor(
        shares=[x], config=Config(encoder_base=base, encoder_precision=precision)
    )
    y_share = ReplicatedSharedTensor(
        shares=[y], config=Config(encoder_base=base, encoder_precision=precision)
    )

    expected_res = op(x, y)
    res = op(x_share, y_share)
    tensor_decoded = res.fp_encoder.decode(res.shares[0])

    assert np.allclose(tensor_decoded, expected_res, rtol=base ** -precision)


@pytest.mark.parametrize("op_str", ["add", "sub"])
@pytest.mark.parametrize("base, precision", [(2, 16), (2, 17), (10, 3), (10, 4)])
def test_ops_share_public(op_str, precision, base) -> None:
    op = getattr(operator, op_str)

    x = torch.Tensor([[0.125, -1.25], [-4.25, 4]])
    y = torch.Tensor([[4.5, -2.5], [5, 2.25]])

    x_share = ReplicatedSharedTensor(
        shares=[x], config=Config(encoder_base=base, encoder_precision=precision)
    )

    expected_res = op(x, y)
    res = op(x_share, y)
    tensor_decoded = res.fp_encoder.decode(res.shares[0])

    assert np.allclose(tensor_decoded, expected_res, rtol=base ** -precision)


<<<<<<< HEAD
def test_rst_resolve_pointer(get_clients) -> None:
    clients = get_clients(3)
    protocol = Falcon("semi-honest")
    session = Session(protocol=protocol, parties=clients)
    SessionManager.setup_mpc(session)
    secret = torch.randn(1, 2)
    tensor = MPCTensor(secret=secret, session=session)

    share_pt0 = tensor.share_ptrs[0]
    resolved_share_pt0 = share_pt0.resolve_pointer_type()
    share_pt_name = type(resolved_share_pt0).__name__

    assert share_pt_name == "ReplicatedSharedTensorPointer"
=======
@pytest.mark.parametrize("parties", [3, 5, 7])
@pytest.mark.parametrize("security", ["malicious", "semi-honest"])
def test_ops_public_mul_integer(get_clients, parties, security):
    # Not encoding because truncation hasn't been implemented yet for Falcon
    config = Config(encoder_base=1, encoder_precision=0)

    parties = get_clients(parties)
    protocol = Falcon(security)
    session = Session(protocol=protocol, parties=parties, config=config)
    SessionManager.setup_mpc(session)

    secret = torch.tensor([[-100, 20, 30], [-90, 1000, 1], [1032, -323, 15]])
    value = 8

    tensor = MPCTensor(secret=secret, session=session)
    result = tensor * value

    assert (result.reconstruct() == (secret * value)).all()


@pytest.mark.parametrize("parties", [3, 5, 7])
@pytest.mark.parametrize("security", ["malicious", "semi-honest"])
def test_ops_public_mul_integer_matrix(get_clients, parties, security):
    # Not encoding because truncation hasn't been implemented yet for Falcon
    config = Config(encoder_base=1, encoder_precision=0)

    parties = get_clients(parties)
    protocol = Falcon(security)
    session = Session(protocol=protocol, parties=parties, config=config)
    SessionManager.setup_mpc(session)

    secret = torch.tensor([[-100, 20, 30], [-90, 1000, 1], [1032, -323, 15]])
    value = torch.tensor([[-1, 2, 3], [-9, 10, 1], [32, -23, 5]])

    tensor = MPCTensor(secret=secret, session=session)
    result = tensor * value

    assert (result.reconstruct() == (secret * value)).all()
>>>>>>> 153238fd
<|MERGE_RESOLUTION|>--- conflicted
+++ resolved
@@ -270,8 +270,6 @@
 
     assert np.allclose(tensor_decoded, expected_res, rtol=base ** -precision)
 
-
-<<<<<<< HEAD
 def test_rst_resolve_pointer(get_clients) -> None:
     clients = get_clients(3)
     protocol = Falcon("semi-honest")
@@ -285,7 +283,7 @@
     share_pt_name = type(resolved_share_pt0).__name__
 
     assert share_pt_name == "ReplicatedSharedTensorPointer"
-=======
+
 @pytest.mark.parametrize("parties", [3, 5, 7])
 @pytest.mark.parametrize("security", ["malicious", "semi-honest"])
 def test_ops_public_mul_integer(get_clients, parties, security):
@@ -323,5 +321,4 @@
     tensor = MPCTensor(secret=secret, session=session)
     result = tensor * value
 
-    assert (result.reconstruct() == (secret * value)).all()
->>>>>>> 153238fd
+    assert (result.reconstruct() == (secret * value)).all()