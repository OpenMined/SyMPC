# stdlib
import operator

# third party
import numpy as np
import pytest
import torch

from sympc.config import Config
from sympc.protocol.protocol import Protocol
from sympc.session import Session
from sympc.session import SessionManager
from sympc.tensor import MPCTensor
from sympc.tensor import ShareTensor


def test_setupmpc_nocall_exception(get_clients) -> None:
    alice_client, bob_client = get_clients(2)
    session = Session(parties=[alice_client, bob_client])

    with pytest.raises(ValueError):
        MPCTensor(secret=42, session=session)

    with pytest.raises(ValueError):
        MPCTensor(secret=torch.Tensor([1, -2]), session=session)


def test_mpc_share_nosession_exception() -> None:
    secret = torch.Tensor([[0.1, -1], [-4, 4]])

    with pytest.raises(ValueError):
        secret.share()


def test_reconstruct(get_clients) -> None:
    clients = get_clients(2)
    session = Session(parties=clients)
    SessionManager.setup_mpc(session)

    a_rand = 3
    a = ShareTensor(data=a_rand, config=Config(encoder_precision=0))
    MPCTensor.generate_shares(secret=a, nr_parties=2, tensor_type=torch.long)

    MPCTensor.generate_shares(
        secret=a_rand, nr_parties=2, config=Config(), tensor_type=torch.long
    )

    x_secret = torch.Tensor([1, -2, 3.0907, -4.870])
    x = MPCTensor(secret=x_secret, session=session)
    x = x.reconstruct()

    assert np.allclose(x_secret, x)


def test_op_mpc_different_sessions(get_clients) -> None:
    clients = get_clients(2)
    session_one = Session(parties=clients)
    session_two = Session(parties=clients)
    SessionManager.setup_mpc(session_one)
    SessionManager.setup_mpc(session_two)

    x = MPCTensor(secret=torch.Tensor([1, -2]), session=session_one)
    y = MPCTensor(secret=torch.Tensor([1, -2]), session=session_two)

    with pytest.raises(ValueError):
        x + y


def test_remote_mpc_no_shape(get_clients) -> None:
    alice_client, bob_client = get_clients(2)
    session = Session(parties=[alice_client, bob_client])
    SessionManager.setup_mpc(session)

    x_remote = alice_client.torch.Tensor([1, -2, 0.3])

    with pytest.raises(ValueError):
        MPCTensor(secret=x_remote, session=session)


def test_remote_mpc_with_shape(get_clients) -> None:
    alice_client, bob_client = get_clients(2)
    session = Session(parties=[alice_client, bob_client])
    SessionManager.setup_mpc(session)

    x_remote = alice_client.torch.Tensor([1, -2, 0.3])
    x = MPCTensor(secret=x_remote, shape=(1, 3), session=session)
    result = x.reconstruct()

    assert np.allclose(x_remote.get(), result, atol=1e-5)


def test_remote_not_tensor(get_clients) -> None:
    alice_client, bob_client = get_clients(2)
    session = Session(parties=[alice_client, bob_client])
    SessionManager.setup_mpc(session)

    x_remote_int = bob_client.python.Int(5)
    x = MPCTensor(secret=x_remote_int, shape=(1,), session=session)
    result = x.reconstruct()

    assert x_remote_int == result

    x_remote_int = bob_client.python.Float(5.4)
    x = MPCTensor(secret=x_remote_int, shape=(1,), session=session)
    result = x.reconstruct()

    assert np.allclose(x_remote_int.get(), result, atol=1e-5)


def test_local_secret_not_tensor(get_clients) -> None:
    alice_client, bob_client = get_clients(2)
    session = Session(parties=[alice_client, bob_client])
    SessionManager.setup_mpc(session)

    x_int = 5
    x = MPCTensor(secret=x_int, session=session)
    result = x.reconstruct()

    assert x_int == result

    x_float = 5.987
    x = MPCTensor(secret=x_float, session=session)
    result = x.reconstruct()

    assert np.allclose(torch.tensor(x_float), result)


@pytest.mark.parametrize("nr_clients", [2, 3, 4, 5])
@pytest.mark.parametrize("op_str", ["mul", "matmul"])
def test_ops_mpc_mpc(get_clients, nr_clients, op_str) -> None:
    clients = get_clients(nr_clients)
    session = Session(parties=clients)
    SessionManager.setup_mpc(session)

    op = getattr(operator, op_str)

    x_secret = torch.Tensor([[0.125, -1.25], [-4.25, 4]])
    y_secret = torch.Tensor([[4.5, -2.5], [5, 2.25]])
    x = MPCTensor(secret=x_secret, session=session)
    y = MPCTensor(secret=y_secret, session=session)
    result = op(x, y).reconstruct()
    expected_result = op(x_secret, y_secret)

    assert np.allclose(result, expected_result, rtol=10e-4)


@pytest.mark.parametrize("nr_clients", [2])
@pytest.mark.parametrize("op_str", ["truediv"])
def test_ops_mpc_mpc_div(get_clients, nr_clients, op_str) -> None:
    clients = get_clients(nr_clients)
    session = Session(parties=clients)
    SessionManager.setup_mpc(session)

    op = getattr(operator, op_str)

    x_secret = torch.Tensor([[0.125, -1.25], [-4.25, 4]])
    y_secret = torch.Tensor([[4.5, -2.5], [5, 2.25]])
    x = MPCTensor(secret=x_secret, session=session)
    y = MPCTensor(secret=y_secret, session=session)
    result = op(x, y).reconstruct()
    expected_result = op(x_secret, y_secret)

    assert np.allclose(result, expected_result, rtol=10e-4)


@pytest.mark.parametrize("nr_clients", [2, 3, 4])
@pytest.mark.parametrize("bias", [None, torch.ones(1)])
@pytest.mark.parametrize("stride", [1, 2])
@pytest.mark.parametrize("padding", [0, 1])
@pytest.mark.parametrize("op_str", ["conv2d", "conv_transpose2d"])
def test_conv_mpc_mpc(get_clients, nr_clients, bias, stride, padding, op_str) -> None:
    clients = get_clients(nr_clients)
    session = Session(parties=clients)
    SessionManager.setup_mpc(session)

    input_secret = torch.ones(1, 1, 4, 4)
    weight_secret = torch.ones(1, 1, 2, 2)
    input = MPCTensor(secret=input_secret, session=session)
    weight = MPCTensor(secret=weight_secret, session=session)

    kwargs = {"bias": bias, "stride": stride, "padding": padding}

    op = getattr(MPCTensor, op_str)
    result = op(input, weight, **kwargs).reconstruct()
    op = getattr(torch.nn.functional, op_str)
    expected_result = op(input_secret, weight_secret, **kwargs)

    assert np.allclose(result, expected_result, rtol=10e-4)


@pytest.mark.parametrize("nr_clients", [2, 3, 4, 5])
@pytest.mark.parametrize("op_str", ["mul", "matmul", "truediv"])
def test_ops_mpc_public(get_clients, nr_clients, op_str) -> None:
    clients = get_clients(nr_clients)
    session = Session(parties=clients)
    SessionManager.setup_mpc(session)

    x_secret = torch.Tensor([[0.125, -1.25], [-4.25, 4]])

    if op_str == "truediv":
        y_secret = torch.Tensor([[2, 3], [4, 5]]).long()
    else:
        y_secret = torch.Tensor([[4.5, -2.5], [5, 2.25]])

    x = MPCTensor(secret=x_secret, session=session)

    op = getattr(operator, op_str)
    expected_result = op(x_secret, y_secret)
    result = op(x, y_secret)
    result = result.reconstruct()
    assert np.allclose(result, expected_result, atol=10e-4)


@pytest.mark.parametrize("nr_parties", [3, 4, 5])
def test_ops_divfloat_exception(get_clients, nr_parties) -> None:
    # Define the virtual machines that would be use in the computation
    parties = get_clients(nr_parties)

    # Setup the session for the computation
    session = Session(parties=parties)
    SessionManager.setup_mpc(session)

    x_secret = torch.Tensor([[0.1, -1], [-4, 4]])
    y_secret = torch.Tensor([[4.0, -2.5], [5, 2]])

    # 3. Share the secret building an MPCTensor
    x = MPCTensor(secret=x_secret, session=session)
    y = MPCTensor(secret=y_secret, session=session)

    with pytest.raises(ValueError):
        x / y


@pytest.mark.parametrize("nr_clients", [2, 3, 4, 5])
@pytest.mark.parametrize("op_str", ["add", "sub", "mul", "matmul"])
def test_ops_public_mpc(get_clients, nr_clients, op_str) -> None:
    clients = get_clients(nr_clients)
    session = Session(parties=clients)
    SessionManager.setup_mpc(session)

    op = getattr(operator, op_str)

    x_secret = torch.Tensor([[0.125, -1.25], [-4.25, 4]])
    y_secret = torch.Tensor([[4.5, -2.5], [5, 2.25]])
    x = MPCTensor(secret=x_secret, session=session)

    expected_result = op(y_secret, x_secret)
    result = op(y_secret, x).reconstruct()

    assert np.allclose(result, expected_result, atol=10e-4)


falcon = Protocol.registered_protocols["Falcon"]()


@pytest.mark.parametrize("nr_clients", [3, 5, 7])
@pytest.mark.parametrize("op_str", ["add", "sub"])
def test_ops_public_tensor_rst(get_clients, nr_clients, op_str) -> None:
    clients = get_clients(nr_clients)
    session = Session(parties=clients, protocol=falcon)
    SessionManager.setup_mpc(session)

    op = getattr(operator, op_str)

    x_secret = torch.Tensor([[0.125, -1.25], [-4.25, 4]])
    y_public = torch.Tensor([[4.5, -2.5], [5, 2.25]])
    x = MPCTensor(secret=x_secret, session=session)

    expected_result = op(x_secret, y_public)
    result = op(x, y_public).reconstruct()

    assert np.allclose(result, expected_result, atol=10e-4)


@pytest.mark.parametrize("nr_clients", [2, 3, 4, 5])
@pytest.mark.parametrize("op_str", ["add", "sub", "mul", "truediv"])
def test_ops_integer(get_clients, nr_clients, op_str) -> None:
    clients = get_clients(nr_clients)
    session = Session(parties=clients)
    SessionManager.setup_mpc(session)

    op = getattr(operator, op_str)

    x_secret = torch.Tensor([0.125, -1.25, -4.25, 4])
    y = 4

    x = MPCTensor(secret=x_secret, session=session)

    expected_result = op(x_secret, y)
    result = op(x, y).reconstruct()

    assert np.allclose(result, expected_result, atol=10e-3)


@pytest.mark.parametrize("nr_clients", [3, 5, 7])
@pytest.mark.parametrize("op_str", ["add", "sub"])
def test_ops_public_integer_rst(get_clients, nr_clients, op_str) -> None:
    clients = get_clients(nr_clients)
    session = Session(parties=clients, protocol=falcon)
    SessionManager.setup_mpc(session)

    op = getattr(operator, op_str)

    x_secret = torch.Tensor([0.125, -1.25, -4.25, 4])
    y = 4

    x = MPCTensor(secret=x_secret, session=session)

    expected_result = op(x_secret, y)
    result = op(x, y).reconstruct()

    assert np.allclose(result, expected_result, atol=10e-3)


@pytest.mark.parametrize("nr_clients", [3, 5, 7])
@pytest.mark.parametrize("op_str", ["add", "sub"])
def test_ops_mpc_private_rst(get_clients, nr_clients, op_str) -> None:
    clients = get_clients(nr_clients)
    session = Session(parties=clients, protocol=falcon)
    SessionManager.setup_mpc(session)

    op = getattr(operator, op_str)

    x_secret = torch.Tensor([[0.125, -1.25], [-4.25, 4]])
    y_secret = torch.Tensor([[4.5, -2.5], [5, 2.25]])
    x = MPCTensor(secret=x_secret, session=session)
    y = MPCTensor(secret=y_secret, session=session)
    expected_result = op(x_secret, y_secret)
    result = op(x, y).reconstruct()

    assert np.allclose(result, expected_result, atol=10e-4)


def test_mpc_len(get_clients) -> None:
    clients = get_clients(2)
    session = Session(parties=clients)
    SessionManager.setup_mpc(session)

    for dim in range(1, 5):
        x_secret = torch.arange(-6, 6).view(dim, -1)
        x = MPCTensor(secret=x_secret, session=session)
        assert len(x_secret) == len(x)


def test_mpc_print(get_clients) -> None:
    clients = get_clients(2)
    session = Session(parties=clients)
    SessionManager.setup_mpc(session)

    x_secret = torch.Tensor([5.0])

    x = MPCTensor(secret=x_secret, session=session)

    expected = f"[MPCTensor]\nShape: {x_secret.shape}\nRequires Grad: False\n\t|"
    expected = (
        f"{expected} <VirtualMachineClient: P_0 Client> -> ShareTensorPointer\n\t|"
    )
    expected = f"{expected} <VirtualMachineClient: P_1 Client> -> ShareTensorPointer"

    assert expected == x.__str__()
    assert x.__str__() == x.__str__()


def test_generate_shares() -> None:
    precision = 12
    base = 4

    x_secret = torch.Tensor([5.0])

    # test with default values
    x_share = ShareTensor(data=x_secret)

    shares_from_share_tensor = MPCTensor.generate_shares(x_share, nr_parties=2)
    shares_from_secret = MPCTensor.generate_shares(
        x_secret, nr_parties=2, config=Config()
    )

    assert sum(shares_from_share_tensor).tensor == sum(shares_from_secret).tensor

    x_share = ShareTensor(
        data=x_secret, config=Config(encoder_precision=precision, encoder_base=base)
    )

    shares_from_share_tensor = MPCTensor.generate_shares(x_share, 2)
    shares_from_secret = MPCTensor.generate_shares(
        x_secret, 2, config=Config(encoder_precision=precision, encoder_base=base)
    )

    assert sum(shares_from_share_tensor).tensor == sum(shares_from_secret).tensor


def test_generate_shares_config(get_clients) -> None:
    x_secret = torch.Tensor([5.0])
    x_share = ShareTensor(data=x_secret)

    shares_from_share_tensor = MPCTensor.generate_shares(x_share, 2)
    shares_from_secret = MPCTensor.generate_shares(
        x_secret, 2, config=Config(encoder_base=2, encoder_precision=16)
    )

    assert sum(shares_from_share_tensor) == sum(shares_from_secret)


fss_protocol = Protocol.registered_protocols["FSS"]()


@pytest.mark.parametrize("protocol", [fss_protocol])
@pytest.mark.parametrize("op_str", ["le", "lt", "ge", "gt"])
def test_comparison_mpc_mpc(get_clients, protocol, op_str) -> None:
    clients = get_clients(2)
    session = Session(parties=clients, protocol=protocol)
    SessionManager.setup_mpc(session)

    op = getattr(operator, op_str)

    x_secret = torch.Tensor([[0.125, -1.25], [-4.25, 4], [-3, 3]])
    y_secret = torch.Tensor([[4.5, -2.5], [5, 2.25], [-3, 3]])
    x = MPCTensor(secret=x_secret, session=session)
    y = MPCTensor(secret=y_secret, session=session)
    result = op(x, y).reconstruct()
    expected_result = op(x_secret, y_secret)

    assert (result == expected_result).all()


@pytest.mark.parametrize("protocol", [fss_protocol])
@pytest.mark.parametrize("op_str", ["eq", "ne"])
def test_equality_mpc_mpc(get_clients, protocol, op_str) -> None:
    clients = get_clients(2)
    session = Session(parties=clients, protocol=protocol)
    SessionManager.setup_mpc(session)

    op = getattr(operator, op_str)

    x_secret = torch.Tensor([[0.125, -2.5], [-4.25, 2.25]])
    y_secret = torch.Tensor([[4.5, -2.5], [5, 2.25]])
    x = MPCTensor(secret=x_secret, session=session)
    y = MPCTensor(secret=y_secret, session=session)
    result = op(x, y).reconstruct()
    expected_result = op(x_secret, y_secret)

    assert (result == expected_result).all()


@pytest.mark.parametrize("protocol", [fss_protocol])
@pytest.mark.parametrize("op_str", ["le", "lt", "ge", "gt", "eq", "ne"])
def test_comp_mpc_public(get_clients, protocol, op_str) -> None:
    clients = get_clients(2)
    session = Session(parties=clients, protocol=protocol)
    SessionManager.setup_mpc(session)

    op = getattr(operator, op_str)

    x_secret = torch.Tensor([[0.125, -2.5], [-4.25, 2.25]])
    y_secret = 2.5
    x = MPCTensor(secret=x_secret, session=session)
    result = op(x, y_secret).reconstruct()
    expected_result = op(x_secret, y_secret)

    assert (result == expected_result).all()


@pytest.mark.parametrize("protocol", [fss_protocol])
@pytest.mark.parametrize("op_str", ["le", "lt", "ge", "gt", "eq", "ne"])
def test_comp_public_mpc(get_clients, protocol, op_str) -> None:
    clients = get_clients(2)
    session = Session(parties=clients, protocol=protocol)
    SessionManager.setup_mpc(session)

    op = getattr(operator, op_str)

    x_secret = 2.5
    y_secret = torch.Tensor([[0.125, -2.5], [-4.25, 2.25]])
    y = MPCTensor(secret=y_secret, session=session)
    result = op(x_secret, y).reconstruct()
    expected_result = op(x_secret, y_secret)

    assert (result == expected_result).all()


def test_share_get_method_parties(get_clients) -> None:
    clients = get_clients(2)

    x_secret = torch.Tensor([1.0, 2.0, 5.0])
    expected_res = x_secret * x_secret

    mpc_tensor = x_secret.share(parties=clients)
    res = mpc_tensor * mpc_tensor

    assert all(res.get() == expected_res)


def test_share_get_method_parties_exception(get_clients) -> None:
    clients = get_clients(4)

    x_secret = torch.Tensor([1.0, 2.0, 5.0])
    x_secret * x_secret

    mpc_tensor1 = x_secret.share(parties=clients[:2])
    mpc_tensor2 = x_secret.share(parties=clients[2:])

    with pytest.raises(ValueError):
        mpc_tensor1 * mpc_tensor2


def test_share_get_method_session(get_clients) -> None:
    clients = get_clients(2)
    session = Session(parties=clients)
    SessionManager.setup_mpc(session)

    x_secret = torch.Tensor([5.0, 6.0, 7.0])
    expected_res = x_secret * x_secret

    mpc_tensor = x_secret.share(session=session)
    res = mpc_tensor * mpc_tensor

    assert all(res.get() == expected_res)


@pytest.mark.parametrize("power", [4, 7])
def test_pow(get_clients, power) -> None:
    clients = get_clients(2)
    session = Session(parties=clients)
    SessionManager.setup_mpc(session)

    x_secret = torch.Tensor([5.0, -3])
    x = MPCTensor(secret=x_secret, session=session)

    power_secret = x_secret ** power
    power = x ** power

    assert torch.allclose(power_secret, power.reconstruct())

    with pytest.raises(RuntimeError):
        power = x ** -2


<<<<<<< HEAD
def test_backward(get_clients):
    clients = get_clients(4)
    session = Session(parties=clients)
    session.autograd_active = True
    SessionManager.setup_mpc(session)

    x_secret = torch.tensor([[0.125, -1.25], [-4.25, 4], [-3, 3]], requires_grad=True)
    y_secret = torch.tensor([[4.5, -2.5], [5, 2.25], [-3, 3]], requires_grad=True)
    x = MPCTensor(secret=x_secret, session=session, requires_grad=True)
    y = MPCTensor(secret=y_secret, session=session, requires_grad=True)

    res_mpc = x * y
    res = x_secret * y_secret
    s_mpc = res_mpc.sum()
    s = torch.sum(res)
    s_mpc.backward()
    s.backward()

    assert np.allclose(x.grad.get(), x_secret.grad, rtol=1e-3)
    assert np.allclose(y.grad.get(), y_secret.grad, rtol=1e-3)


def test_backward_without_requires_grad(get_clients):
    clients = get_clients(4)
    session = Session(parties=clients)
    session.autograd_active = True
    SessionManager.setup_mpc(session)

    x_secret = torch.tensor([[0.125, -1.25], [-4.25, 4], [-3, 3]])
    y_secret = torch.tensor([[4.5, -2.5], [5, 2.25], [-3, 3]])
    x = MPCTensor(secret=x_secret, session=session)
    y = MPCTensor(secret=y_secret, session=session)

    res_mpc = x - y
    s_mpc = res_mpc.sum()
    s_mpc.backward()

    assert not res_mpc.requires_grad
    assert res_mpc.grad is None
    assert x.grad is None
    assert y.grad is None


def test_backward_with_one_requires_grad(get_clients):
    clients = get_clients(4)
    session = Session(parties=clients)
    session.autograd_active = True
    SessionManager.setup_mpc(session)

    x_secret = torch.tensor([[0.125, -1.25], [-4.25, 4], [-3, 3]], requires_grad=True)
    y_secret = torch.tensor([[4.5, -2.5], [5, 2.25], [-3, 3]])
    x = MPCTensor(secret=x_secret, session=session, requires_grad=True)
    y = MPCTensor(secret=y_secret, session=session)

    res_mpc = x - y
    res = x_secret - y_secret
    s_mpc = res_mpc.sum()
    s = torch.sum(res)
    s_mpc.backward()
    s.backward()

    # TODO: add assert for res_mpc.grad and res.grad
    assert res_mpc.requires_grad
    assert np.allclose(x.grad.get(), x_secret.grad, rtol=1e-3)
    assert y.grad is None
=======
def test_invalid_share_class(get_clients) -> None:
    clients = get_clients(2)
    session = Session(parties=clients)
    SessionManager.setup_mpc(session)
    x = torch.tensor([1, 2, 3])
    x_s = MPCTensor(secret=x, session=session)
    x_s.session.protocol.share_class = "invalid"
    with pytest.raises(TypeError):
        x_s + x


def test_ops_different_share_class(get_clients) -> None:
    clients = get_clients(2)
    session1 = Session(parties=clients)
    session2 = Session(parties=clients, protocol=falcon)
    SessionManager.setup_mpc(session1)
    SessionManager.setup_mpc(session2)
    x = torch.tensor([1, 2, 3])
    x_share = MPCTensor(secret=x, session=session1)
    x_rst = MPCTensor(secret=x, session=session2)
    with pytest.raises(TypeError):
        x_share + x_rst
>>>>>>> 2005f339
<|MERGE_RESOLUTION|>--- conflicted
+++ resolved
@@ -535,7 +535,6 @@
         power = x ** -2
 
 
-<<<<<<< HEAD
 def test_backward(get_clients):
     clients = get_clients(4)
     session = Session(parties=clients)
@@ -601,7 +600,8 @@
     assert res_mpc.requires_grad
     assert np.allclose(x.grad.get(), x_secret.grad, rtol=1e-3)
     assert y.grad is None
-=======
+
+    
 def test_invalid_share_class(get_clients) -> None:
     clients = get_clients(2)
     session = Session(parties=clients)
@@ -623,5 +623,4 @@
     x_share = MPCTensor(secret=x, session=session1)
     x_rst = MPCTensor(secret=x, session=session2)
     with pytest.raises(TypeError):
-        x_share + x_rst
->>>>>>> 2005f339
+        x_share + x_rst