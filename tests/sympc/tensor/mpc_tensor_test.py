# stdlib
import operator

# third party
import numpy as np
import pytest
import torch

from sympc.session import Session
from sympc.session import SessionManager
from sympc.tensor import MPCTensor
from sympc.tensor import ShareTensor


def test_setupmpc_nocall_exception(get_clients) -> None:
    alice_client, bob_client = get_clients(2)
    session = Session(parties=[alice_client, bob_client])

    with pytest.raises(ValueError):
        MPCTensor(secret=42, session=session)

    with pytest.raises(ValueError):
        MPCTensor(secret=torch.Tensor([1, -2]), session=session)
<<<<<<< HEAD


def test_mpc_share_nosession_exception() -> None:
    secret = torch.Tensor([[0.1, -1], [-4, 4]])

    with pytest.raises(ValueError):
        secret.share()
=======
>>>>>>> 728b9786


def test_reconstruct(get_clients) -> None:
    clients = get_clients(2)
    session = Session(parties=clients)
    SessionManager.setup_mpc(session)

    a_rand = 3
    a = ShareTensor(data=a_rand, encoder_precision=0)
    MPCTensor.generate_shares(secret=a, nr_parties=2, tensor_type=torch.long)

    MPCTensor.generate_shares(secret=a_rand, nr_parties=2, tensor_type=torch.long)

    x_secret = torch.Tensor([1, -2, 3.0907, -4.870])
    x = MPCTensor(secret=x_secret, session=session)
    x = x.reconstruct()

    assert np.allclose(x_secret, x)


def test_op_mpc_different_sessions(get_clients) -> None:
    clients = get_clients(2)
    session_one = Session(parties=clients)
    session_two = Session(parties=clients)
    SessionManager.setup_mpc(session_one)
    SessionManager.setup_mpc(session_two)

    x = MPCTensor(secret=torch.Tensor([1, -2]), session=session_one)
    y = MPCTensor(secret=torch.Tensor([1, -2]), session=session_two)

    with pytest.raises(ValueError):
        x + y


def test_remote_mpc_no_shape(get_clients) -> None:
    alice_client, bob_client = get_clients(2)
    session = Session(parties=[alice_client, bob_client])
    SessionManager.setup_mpc(session)

    x_remote = alice_client.torch.Tensor([1, -2, 0.3])

    with pytest.raises(ValueError):
        MPCTensor(secret=x_remote, session=session)


def test_remote_mpc_with_shape(get_clients) -> None:
    alice_client, bob_client = get_clients(2)
    session = Session(parties=[alice_client, bob_client])
    SessionManager.setup_mpc(session)

    x_remote = alice_client.torch.Tensor([1, -2, 0.3])
    x = MPCTensor(secret=x_remote, shape=(1, 3), session=session)
    result = x.reconstruct()

    assert np.allclose(x_remote.get(), result, atol=1e-5)


def test_remote_not_tensor(get_clients) -> None:
    alice_client, bob_client = get_clients(2)
    session = Session(parties=[alice_client, bob_client])
    SessionManager.setup_mpc(session)

    x_remote_int = bob_client.python.Int(5)
    x = MPCTensor(secret=x_remote_int, shape=(1,), session=session)
    result = x.reconstruct()

    assert x_remote_int == result

    x_remote_int = bob_client.python.Float(5.4)
    x = MPCTensor(secret=x_remote_int, shape=(1,), session=session)
    result = x.reconstruct()

    assert np.allclose(x_remote_int.get(), result, atol=1e-5)


def test_local_secret_not_tensor(get_clients) -> None:
    alice_client, bob_client = get_clients(2)
    session = Session(parties=[alice_client, bob_client])
    SessionManager.setup_mpc(session)

    x_int = 5
    x = MPCTensor(secret=x_int, session=session)
    result = x.reconstruct()

    assert x_int == result

    x_float = 5.987
    x = MPCTensor(secret=x_float, session=session)
    result = x.reconstruct()

    assert np.allclose(torch.tensor(x_float), result)


@pytest.mark.parametrize("nr_clients", [2, 3, 4, 5])
@pytest.mark.parametrize("op_str", ["mul", "matmul"])
def test_ops_mpc_mpc(get_clients, nr_clients, op_str) -> None:
    clients = get_clients(nr_clients)
    session = Session(parties=clients)
    SessionManager.setup_mpc(session)

    op = getattr(operator, op_str)

    x_secret = torch.Tensor([[0.125, -1.25], [-4.25, 4]])
    y_secret = torch.Tensor([[4.5, -2.5], [5, 2.25]])
    x = MPCTensor(secret=x_secret, session=session)
    y = MPCTensor(secret=y_secret, session=session)
    result = op(x, y).reconstruct()
    expected_result = op(x_secret, y_secret)

    assert np.allclose(result, expected_result, rtol=10e-4)


@pytest.mark.parametrize("nr_clients", [2])
@pytest.mark.parametrize("bias", [None, torch.ones(1)])
@pytest.mark.parametrize("stride", [1, 2])
@pytest.mark.parametrize("padding", [0, 1])
def test_conv2d_mpc_mpc(get_clients, nr_clients, bias, stride, padding) -> None:
    clients = get_clients(nr_clients)
    session = Session(parties=clients)
    SessionManager.setup_mpc(session)

    input_secret = torch.ones(1, 1, 4, 4)
    weight_secret = torch.ones(1, 1, 2, 2)
    input = MPCTensor(secret=input_secret, session=session)
    weight = MPCTensor(secret=weight_secret, session=session)

    kwargs = {"bias": bias, "stride": stride, "padding": padding}

    result = input.conv2d(weight, **kwargs).reconstruct()
    expected_result = torch.nn.functional.conv2d(input_secret, weight_secret, **kwargs)

    assert np.allclose(result, expected_result, rtol=10e-4)


@pytest.mark.parametrize("nr_clients", [2, 3, 4, 5])
@pytest.mark.parametrize("op_str", ["mul", "matmul", "truediv"])
def test_ops_mpc_public(get_clients, nr_clients, op_str) -> None:
    clients = get_clients(nr_clients)
    session = Session(parties=clients)
    SessionManager.setup_mpc(session)

    x_secret = torch.Tensor([[0.125, -1.25], [-4.25, 4]])

    if op_str == "truediv":
        y_secret = torch.Tensor([[2, 3], [4, 5]]).long()
    else:
        y_secret = torch.Tensor([[4.5, -2.5], [5, 2.25]])

    x = MPCTensor(secret=x_secret, session=session)

    op = getattr(operator, op_str)
    expected_result = op(x_secret, y_secret)
    result = op(x, y_secret).reconstruct()
    assert np.allclose(result, expected_result, atol=10e-4)


def test_ops_divfloat_exception(get_clients) -> None:
    # Define the virtual machines that would be use in the computation
    parties = get_clients(2)

    # Setup the session for the computation
    session = Session(parties=parties)
    SessionManager.setup_mpc(session)

    x_secret = torch.Tensor([[0.1, -1], [-4, 4]])
    y_secret = torch.Tensor([[4.0, -2.5], [5, 2]])

    # 3. Share the secret building an MPCTensor
    x = MPCTensor(secret=x_secret, session=session)
    y = MPCTensor(secret=y_secret, session=session)

    with pytest.raises(NotImplementedError):
        z = x / y


@pytest.mark.parametrize("nr_clients", [2, 3, 4, 5])
@pytest.mark.parametrize("op_str", ["add", "sub", "mul", "matmul"])
def test_ops_public_mpc(get_clients, nr_clients, op_str) -> None:
    clients = get_clients(nr_clients)
    session = Session(parties=clients)
    SessionManager.setup_mpc(session)

    op = getattr(operator, op_str)

    x_secret = torch.Tensor([[0.125, -1.25], [-4.25, 4]])
    y_secret = torch.Tensor([[4.5, -2.5], [5, 2.25]])
    x = MPCTensor(secret=x_secret, session=session)

    expected_result = op(y_secret, x_secret)
    result = op(y_secret, x).reconstruct()

    assert np.allclose(result, expected_result, atol=10e-4)


@pytest.mark.parametrize("nr_clients", [2, 3, 4, 5])
@pytest.mark.parametrize("op_str", ["add", "sub", "mul", "truediv"])
def test_ops_integer(get_clients, nr_clients, op_str) -> None:
    clients = get_clients(nr_clients)
    session = Session(parties=clients)
    SessionManager.setup_mpc(session)

    op = getattr(operator, op_str)

    x_secret = torch.Tensor([0.125, -1.25, -4.25, 4])
    y = 4

    x = MPCTensor(secret=x_secret, session=session)

    expected_result = op(x_secret, y)
    result = op(x, y).reconstruct()

    assert np.allclose(result, expected_result, atol=10e-3)


def test_mpc_print(get_clients) -> None:
    clients = get_clients(2)
    session = Session(parties=clients)
    SessionManager.setup_mpc(session)

    x_secret = torch.Tensor([5.0])

    x = MPCTensor(secret=x_secret, session=session)

    expected = f"[MPCTensor]\nShape: {x_secret.shape}\n\t|"
    expected = (
        f"{expected} <VirtualMachineClient: P_0 Client> -> ShareTensorPointer\n\t|"
    )
    expected = f"{expected} <VirtualMachineClient: P_1 Client> -> ShareTensorPointer"

    assert expected == x.__str__()
    assert x.__str__() == x.__str__()


def test_generate_shares() -> None:

    precision = 12
    base = 4

    x_secret = torch.Tensor([5.0])

    # test with default values
    x_share = ShareTensor(data=x_secret)

    shares_from_share_tensor = MPCTensor.generate_shares(x_share, 2)
    shares_from_secret = MPCTensor.generate_shares(x_secret, 2)

    assert sum(shares_from_share_tensor).tensor == sum(shares_from_secret).tensor

    x_share = ShareTensor(data=x_secret, encoder_precision=precision, encoder_base=base)

    shares_from_share_tensor = MPCTensor.generate_shares(x_share, 2)
    shares_from_secret = MPCTensor.generate_shares(
        x_secret, 2, encoder_precision=precision, encoder_base=base
    )

    assert sum(shares_from_share_tensor).tensor == sum(shares_from_secret).tensor


def test_generate_shares_session(get_clients) -> None:
    clients = get_clients(2)
    session = Session(parties=clients)
    SessionManager.setup_mpc(session)

    x_secret = torch.Tensor([5.0])
    x_share = ShareTensor(data=x_secret, session=session)

    shares_from_share_tensor = MPCTensor.generate_shares(x_share, 2)
    shares_from_secret = MPCTensor.generate_shares(x_secret, 2, session=session)

    assert sum(shares_from_share_tensor) == sum(shares_from_secret)


@pytest.mark.parametrize("protocol", ["FSS"])
@pytest.mark.parametrize("op_str", ["le", "lt", "ge", "gt"])
def test_comparison_mpc_mpc(get_clients, protocol, op_str) -> None:
    clients = get_clients(2)
    session = Session(parties=clients, protocol=protocol)
    SessionManager.setup_mpc(session)

    op = getattr(operator, op_str)

    x_secret = torch.Tensor([[0.125, -1.25], [-4.25, 4], [-3, 3]])
    y_secret = torch.Tensor([[4.5, -2.5], [5, 2.25], [-3, 3]])
    x = MPCTensor(secret=x_secret, session=session)
    y = MPCTensor(secret=y_secret, session=session)
    result = op(x, y).reconstruct()
    expected_result = op(x_secret, y_secret)

    assert (result == expected_result).all()


@pytest.mark.parametrize("protocol", ["FSS"])
@pytest.mark.parametrize("op_str", ["eq", "ne"])
def test_equality_mpc_mpc(get_clients, protocol, op_str) -> None:
    clients = get_clients(2)
    session = Session(parties=clients, protocol=protocol)
    SessionManager.setup_mpc(session)

    op = getattr(operator, op_str)

    x_secret = torch.Tensor([[0.125, -2.5], [-4.25, 2.25]])
    y_secret = torch.Tensor([[4.5, -2.5], [5, 2.25]])
    x = MPCTensor(secret=x_secret, session=session)
    y = MPCTensor(secret=y_secret, session=session)
    result = op(x, y).reconstruct()
    expected_result = op(x_secret, y_secret)

    assert (result == expected_result).all()


@pytest.mark.parametrize("protocol", ["FSS"])
@pytest.mark.parametrize("op_str", ["le", "lt", "ge", "gt", "eq", "ne"])
def test_comp_mpc_public(get_clients, protocol, op_str) -> None:
    clients = get_clients(2)
    session = Session(parties=clients, protocol=protocol)
    SessionManager.setup_mpc(session)

    op = getattr(operator, op_str)

    x_secret = torch.Tensor([[0.125, -2.5], [-4.25, 2.25]])
    y_secret = 2.5
    x = MPCTensor(secret=x_secret, session=session)
    result = op(x, y_secret).reconstruct()
    expected_result = op(x_secret, y_secret)

    assert (result == expected_result).all()


@pytest.mark.parametrize("protocol", ["FSS"])
@pytest.mark.parametrize("op_str", ["le", "lt", "ge", "gt", "eq", "ne"])
def test_comp_public_mpc(get_clients, protocol, op_str) -> None:
    clients = get_clients(2)
    session = Session(parties=clients, protocol=protocol)
    SessionManager.setup_mpc(session)

    op = getattr(operator, op_str)

    x_secret = 2.5
    y_secret = torch.Tensor([[0.125, -2.5], [-4.25, 2.25]])
    y = MPCTensor(secret=y_secret, session=session)
    result = op(x_secret, y).reconstruct()
    expected_result = op(x_secret, y_secret)

    assert (result == expected_result).all()


def test_share_get_method_parties(get_clients) -> None:
    clients = get_clients(2)

    x_secret = torch.Tensor([1.0, 2.0, 5.0])
    expected_res = x_secret * x_secret

    mpc_tensor = x_secret.share(parties=clients)
    res = mpc_tensor * mpc_tensor

    assert all(res.get() == expected_res)


def test_share_get_method_parties_exception(get_clients) -> None:
    clients = get_clients(4)

    x_secret = torch.Tensor([1.0, 2.0, 5.0])
    x_secret * x_secret

    mpc_tensor1 = x_secret.share(parties=clients[:2])
    mpc_tensor2 = x_secret.share(parties=clients[2:])

    with pytest.raises(ValueError):
        mpc_tensor1 * mpc_tensor2


def test_share_get_method_session(get_clients) -> None:
    clients = get_clients(2)
    session = Session(parties=clients)
    SessionManager.setup_mpc(session)

    x_secret = torch.Tensor([5.0, 6.0, 7.0])
    expected_res = x_secret * x_secret

    mpc_tensor = x_secret.share(session=session)
    res = mpc_tensor * mpc_tensor

    assert all(res.get() == expected_res)


@pytest.mark.parametrize("power", [4, 7])
def test_pow(get_clients, power) -> None:
    clients = get_clients(2)
    session = Session(parties=clients)
    SessionManager.setup_mpc(session)

    x_secret = torch.Tensor([5.0, -3])
    x = MPCTensor(secret=x_secret, session=session)

    power_secret = x_secret ** power
    power = x ** power

    assert torch.allclose(power_secret, power.reconstruct())

    with pytest.raises(RuntimeError):
        power = x ** -2<|MERGE_RESOLUTION|>--- conflicted
+++ resolved
@@ -21,17 +21,12 @@
 
     with pytest.raises(ValueError):
         MPCTensor(secret=torch.Tensor([1, -2]), session=session)
-<<<<<<< HEAD
-
 
 def test_mpc_share_nosession_exception() -> None:
     secret = torch.Tensor([[0.1, -1], [-4, 4]])
 
     with pytest.raises(ValueError):
         secret.share()
-=======
->>>>>>> 728b9786
-
 
 def test_reconstruct(get_clients) -> None:
     clients = get_clients(2)
