# stdlib
import operator

# third party
import numpy as np
import pytest
import torch

from sympc.config import Config
from sympc.protocol.protocol import Protocol
from sympc.session import Session
from sympc.session import SessionManager
from sympc.tensor import MPCTensor
from sympc.tensor import ShareTensor


def test_setupmpc_nocall_exception(get_clients) -> None:
    alice_client, bob_client = get_clients(2)
    session = Session(parties=[alice_client, bob_client])

    with pytest.raises(ValueError):
        MPCTensor(secret=42, session=session)

    with pytest.raises(ValueError):
        MPCTensor(secret=torch.Tensor([1, -2]), session=session)


def test_mpc_share_nosession_exception() -> None:
    secret = torch.Tensor([[0.1, -1], [-4, 4]])

    with pytest.raises(ValueError):
        secret.share()


def test_reconstruct(get_clients) -> None:
    clients = get_clients(2)
    session = Session(parties=clients)
    SessionManager.setup_mpc(session)

    a_rand = 3
    a = ShareTensor(data=a_rand, config=Config(encoder_precision=0))
    MPCTensor.generate_shares(secret=a, nr_parties=2, tensor_type=torch.long)

    MPCTensor.generate_shares(
        secret=a_rand, nr_parties=2, config=Config(), tensor_type=torch.long
    )

    x_secret = torch.Tensor([1, -2, 3.0907, -4.870])
    x = MPCTensor(secret=x_secret, session=session)
    x = x.reconstruct()

    assert np.allclose(x_secret, x)


def test_op_mpc_different_sessions(get_clients) -> None:
    clients = get_clients(2)
    session_one = Session(parties=clients)
    session_two = Session(parties=clients)
    SessionManager.setup_mpc(session_one)
    SessionManager.setup_mpc(session_two)

    x = MPCTensor(secret=torch.Tensor([1, -2]), session=session_one)
    y = MPCTensor(secret=torch.Tensor([1, -2]), session=session_two)

    with pytest.raises(ValueError):
        x + y


def test_remote_mpc_no_shape(get_clients) -> None:
    alice_client, bob_client = get_clients(2)
    session = Session(parties=[alice_client, bob_client])
    SessionManager.setup_mpc(session)

    x_remote = alice_client.torch.Tensor([1, -2, 0.3])

    with pytest.raises(ValueError):
        MPCTensor(secret=x_remote, session=session)


def test_remote_mpc_with_shape(get_clients) -> None:
    alice_client, bob_client = get_clients(2)
    session = Session(parties=[alice_client, bob_client])
    SessionManager.setup_mpc(session)

    x_remote = alice_client.torch.Tensor([1, -2, 0.3])
    x = MPCTensor(secret=x_remote, shape=(1, 3), session=session)
    result = x.reconstruct()

    assert np.allclose(x_remote.get(), result, atol=1e-5)


def test_remote_not_tensor(get_clients) -> None:
    alice_client, bob_client = get_clients(2)
    session = Session(parties=[alice_client, bob_client])
    SessionManager.setup_mpc(session)

    x_remote_int = bob_client.python.Int(5)
    x = MPCTensor(secret=x_remote_int, shape=(1,), session=session)
    result = x.reconstruct()

    assert x_remote_int == result

    x_remote_int = bob_client.python.Float(5.4)
    x = MPCTensor(secret=x_remote_int, shape=(1,), session=session)
    result = x.reconstruct()

    assert np.allclose(x_remote_int.get(), result, atol=1e-5)


def test_local_secret_not_tensor(get_clients) -> None:
    alice_client, bob_client = get_clients(2)
    session = Session(parties=[alice_client, bob_client])
    SessionManager.setup_mpc(session)

    x_int = 5
    x = MPCTensor(secret=x_int, session=session)
    result = x.reconstruct()

    assert x_int == result

    x_float = 5.987
    x = MPCTensor(secret=x_float, session=session)
    result = x.reconstruct()

    assert np.allclose(torch.tensor(x_float), result)


@pytest.mark.parametrize("nr_clients", [2, 3, 5])
@pytest.mark.parametrize("op_str", ["mul", "matmul"])
def test_ops_mpc_mpc(get_clients, nr_clients, op_str) -> None:
    clients = get_clients(nr_clients)
    session = Session(parties=clients)
    SessionManager.setup_mpc(session)

    op = getattr(operator, op_str)

    x_secret = torch.Tensor([[0.125, -1.25], [-4.25, 4]])
    y_secret = torch.Tensor([[4.5, -2.5], [5, 2.25]])
    x = MPCTensor(secret=x_secret, session=session)
    y = MPCTensor(secret=y_secret, session=session)
    result = op(x, y).reconstruct()
    expected_result = op(x_secret, y_secret)

    assert np.allclose(result, expected_result, rtol=10e-4)


@pytest.mark.parametrize("nr_clients", [2])
@pytest.mark.parametrize("op_str", ["truediv"])
def test_ops_mpc_mpc_div(get_clients, nr_clients, op_str) -> None:
    clients = get_clients(nr_clients)
    session = Session(parties=clients)
    SessionManager.setup_mpc(session)

    op = getattr(operator, op_str)

    x_secret = torch.Tensor([[0.125, -1.25], [-4.25, 4]])
    y_secret = torch.Tensor([[4.5, -2.5], [5, 2.25]])
    x = MPCTensor(secret=x_secret, session=session)
    y = MPCTensor(secret=y_secret, session=session)
    result = op(x, y).reconstruct()
    expected_result = op(x_secret, y_secret)

    assert np.allclose(result, expected_result, rtol=10e-4)


@pytest.mark.parametrize("nr_clients", [2, 3, 5])
@pytest.mark.parametrize("bias", [None, torch.ones(1)])
@pytest.mark.parametrize("stride", [1, 2])
@pytest.mark.parametrize("padding", [0, 1])
@pytest.mark.parametrize("op_str", ["conv2d", "conv_transpose2d"])
def test_conv_mpc_mpc(get_clients, nr_clients, bias, stride, padding, op_str) -> None:
    clients = get_clients(nr_clients)
    session = Session(parties=clients)
    SessionManager.setup_mpc(session)

    input_secret = torch.ones(1, 1, 4, 4)
    weight_secret = torch.ones(1, 1, 2, 2)
    input = MPCTensor(secret=input_secret, session=session)
    weight = MPCTensor(secret=weight_secret, session=session)

    kwargs = {"bias": bias, "stride": stride, "padding": padding}

    op = getattr(MPCTensor, op_str)
    result = op(input, weight, **kwargs).reconstruct()
    op = getattr(torch.nn.functional, op_str)
    expected_result = op(input_secret, weight_secret, **kwargs)

    assert np.allclose(result, expected_result, rtol=10e-4)


@pytest.mark.parametrize("nr_clients", [2, 3, 5])
@pytest.mark.parametrize("op_str", ["mul", "matmul", "truediv"])
def test_ops_mpc_public(get_clients, nr_clients, op_str) -> None:
    clients = get_clients(nr_clients)
    session = Session(parties=clients)
    SessionManager.setup_mpc(session)

    x_secret = torch.Tensor([[0.125, -1.25], [-4.25, 4]])

    if op_str == "truediv":
        y_secret = torch.Tensor([[2, 3], [4, 5]]).long()
    else:
        y_secret = torch.Tensor([[4.5, -2.5], [5, 2.25]])

    x = MPCTensor(secret=x_secret, session=session)

    op = getattr(operator, op_str)
    expected_result = op(x_secret, y_secret)
    result = op(x, y_secret)
    result = result.reconstruct()
    assert np.allclose(result, expected_result, atol=10e-4)


@pytest.mark.parametrize("nr_parties", [3, 5])
def test_ops_divfloat_exception(get_clients, nr_parties) -> None:
    # Define the virtual machines that would be use in the computation
    parties = get_clients(nr_parties)

    # Setup the session for the computation
    session = Session(parties=parties)
    SessionManager.setup_mpc(session)

    x_secret = torch.Tensor([[0.1, -1], [-4, 4]])
    y_secret = torch.Tensor([[4.0, -2.5], [5, 2]])

    # 3. Share the secret building an MPCTensor
    x = MPCTensor(secret=x_secret, session=session)
    y = MPCTensor(secret=y_secret, session=session)

    with pytest.raises(ValueError):
        x / y


@pytest.mark.parametrize("nr_clients", [2, 3, 5])
@pytest.mark.parametrize("op_str", ["add", "sub", "mul", "matmul"])
def test_ops_public_mpc(get_clients, nr_clients, op_str) -> None:
    clients = get_clients(nr_clients)
    session = Session(parties=clients)
    SessionManager.setup_mpc(session)

    op = getattr(operator, op_str)

    x_secret = torch.Tensor([[0.125, -1.25], [-4.25, 4]])
    y_secret = torch.Tensor([[4.5, -2.5], [5, 2.25]])
    x = MPCTensor(secret=x_secret, session=session)

    expected_result = op(y_secret, x_secret)
    result = op(y_secret, x).reconstruct()

    assert np.allclose(result, expected_result, atol=10e-4)


falcon = Protocol.registered_protocols["Falcon"]()


@pytest.mark.parametrize("nr_clients", [2, 3, 5])
@pytest.mark.parametrize("op_str", ["add", "sub"])
def test_ops_public_tensor_rst(get_clients, nr_clients, op_str) -> None:
    clients = get_clients(nr_clients)
    session = Session(parties=clients, protocol=falcon)
    SessionManager.setup_mpc(session)

    op = getattr(operator, op_str)

    x_secret = torch.Tensor([[0.125, -1.25], [-4.25, 4]])
    y_public = torch.Tensor([[4.5, -2.5], [5, 2.25]])
    x = MPCTensor(secret=x_secret, session=session)

    expected_result = op(x_secret, y_public)
    result = op(x, y_public).reconstruct()

    assert np.allclose(result, expected_result, atol=10e-4)


<<<<<<< HEAD
@pytest.mark.parametrize("nr_clients", [2, 3, 5])
=======
@pytest.mark.parametrize("op_str", ["mul"])  # matmul to be added
def test_ops_mpc_private_rst_mul(get_clients, op_str) -> None:
    clients = get_clients(3)
    session = Session(parties=clients)
    SessionManager.setup_mpc(session)

    op = getattr(operator, op_str)

    x_secret = torch.Tensor([[0.125, -1.25], [-4.25, 4]])
    y_secret = torch.Tensor([[4.5, -2.5], [5, 2.25]])
    x = MPCTensor(secret=x_secret, session=session)
    y = MPCTensor(secret=y_secret, session=session)
    result = op(x, y).reconstruct()
    expected_result = op(x_secret, y_secret)

    assert np.allclose(result, expected_result, rtol=10e-3)


@pytest.mark.parametrize("nr_clients", [2, 3, 4, 5])
>>>>>>> d6411e2d
@pytest.mark.parametrize("op_str", ["add", "sub", "mul", "truediv"])
def test_ops_integer(get_clients, nr_clients, op_str) -> None:
    clients = get_clients(nr_clients)
    session = Session(parties=clients)
    SessionManager.setup_mpc(session)

    op = getattr(operator, op_str)

    x_secret = torch.Tensor([0.125, -1.25, -4.25, 4])
    y = 4

    x = MPCTensor(secret=x_secret, session=session)

    expected_result = op(x_secret, y)
    result = op(x, y).reconstruct()

    assert np.allclose(result, expected_result, atol=10e-3)


@pytest.mark.parametrize("nr_clients", [2, 3, 5])
@pytest.mark.parametrize("op_str", ["add", "sub"])
def test_ops_public_integer_rst(get_clients, nr_clients, op_str) -> None:
    clients = get_clients(nr_clients)
    session = Session(parties=clients, protocol=falcon)
    SessionManager.setup_mpc(session)

    op = getattr(operator, op_str)

    x_secret = torch.Tensor([0.125, -1.25, -4.25, 4])
    y = 4

    x = MPCTensor(secret=x_secret, session=session)

    expected_result = op(x_secret, y)
    result = op(x, y).reconstruct()

    assert np.allclose(result, expected_result, atol=10e-3)


@pytest.mark.parametrize("nr_clients", [2, 3, 5])
@pytest.mark.parametrize("op_str", ["add", "sub"])
def test_ops_mpc_private_rst(get_clients, nr_clients, op_str) -> None:
    clients = get_clients(nr_clients)
    session = Session(parties=clients, protocol=falcon)
    SessionManager.setup_mpc(session)

    op = getattr(operator, op_str)

    x_secret = torch.Tensor([[0.125, -1.25], [-4.25, 4]])
    y_secret = torch.Tensor([[4.5, -2.5], [5, 2.25]])
    x = MPCTensor(secret=x_secret, session=session)
    y = MPCTensor(secret=y_secret, session=session)
    expected_result = op(x_secret, y_secret)
    result = op(x, y).reconstruct()

    assert np.allclose(result, expected_result, atol=10e-4)


def test_mpc_len(get_clients) -> None:
    clients = get_clients(2)
    session = Session(parties=clients)
    SessionManager.setup_mpc(session)

    for dim in range(1, 5):
        x_secret = torch.arange(-6, 6).view(dim, -1)
        x = MPCTensor(secret=x_secret, session=session)
        assert len(x_secret) == len(x)


def test_mpc_print(get_clients) -> None:
    clients = get_clients(2)
    session = Session(parties=clients)
    SessionManager.setup_mpc(session)

    x_secret = torch.Tensor([5.0])

    x = MPCTensor(secret=x_secret, session=session)

    expected = f"[MPCTensor]\nShape: {x_secret.shape}\nRequires Grad: False\n\t|"
    expected = (
        f"{expected} <VirtualMachineClient: P_0 Client> -> ShareTensorPointer\n\t|"
    )
    expected = f"{expected} <VirtualMachineClient: P_1 Client> -> ShareTensorPointer"

    assert expected == x.__str__()
    assert x.__str__() == x.__str__()


def test_generate_shares() -> None:
    precision = 12
    base = 4

    x_secret = torch.Tensor([5.0])

    # test with default values
    x_share = ShareTensor(data=x_secret)

    shares_from_share_tensor = MPCTensor.generate_shares(x_share, nr_parties=2)
    shares_from_secret = MPCTensor.generate_shares(
        x_secret, nr_parties=2, config=Config()
    )

    assert sum(shares_from_share_tensor).tensor == sum(shares_from_secret).tensor

    x_share = ShareTensor(
        data=x_secret, config=Config(encoder_precision=precision, encoder_base=base)
    )

    shares_from_share_tensor = MPCTensor.generate_shares(x_share, 2)
    shares_from_secret = MPCTensor.generate_shares(
        x_secret, 2, config=Config(encoder_precision=precision, encoder_base=base)
    )

    assert sum(shares_from_share_tensor).tensor == sum(shares_from_secret).tensor


def test_generate_shares_config(get_clients) -> None:
    x_secret = torch.Tensor([5.0])
    x_share = ShareTensor(data=x_secret)

    shares_from_share_tensor = MPCTensor.generate_shares(x_share, 2)
    shares_from_secret = MPCTensor.generate_shares(
        x_secret, 2, config=Config(encoder_base=2, encoder_precision=16)
    )

    assert sum(shares_from_share_tensor) == sum(shares_from_secret)


fss_protocol = Protocol.registered_protocols["FSS"]()


@pytest.mark.parametrize("protocol", [fss_protocol])
@pytest.mark.parametrize("op_str", ["le", "lt", "ge", "gt"])
def test_comparison_mpc_mpc(get_clients, protocol, op_str) -> None:
    clients = get_clients(2)
    session = Session(parties=clients, protocol=protocol)
    SessionManager.setup_mpc(session)

    op = getattr(operator, op_str)

    x_secret = torch.Tensor([[0.125, -1.25], [-4.25, 4], [-3, 3]])
    y_secret = torch.Tensor([[4.5, -2.5], [5, 2.25], [-3, 3]])
    x = MPCTensor(secret=x_secret, session=session)
    y = MPCTensor(secret=y_secret, session=session)
    result = op(x, y).reconstruct()
    expected_result = op(x_secret, y_secret)

    assert (result == expected_result).all()


@pytest.mark.parametrize("protocol", [fss_protocol])
@pytest.mark.parametrize("op_str", ["eq", "ne"])
def test_equality_mpc_mpc(get_clients, protocol, op_str) -> None:
    clients = get_clients(2)
    session = Session(parties=clients, protocol=protocol)
    SessionManager.setup_mpc(session)

    op = getattr(operator, op_str)

    x_secret = torch.Tensor([[0.125, -2.5], [-4.25, 2.25]])
    y_secret = torch.Tensor([[4.5, -2.5], [5, 2.25]])
    x = MPCTensor(secret=x_secret, session=session)
    y = MPCTensor(secret=y_secret, session=session)
    result = op(x, y).reconstruct()
    expected_result = op(x_secret, y_secret)

    assert (result == expected_result).all()


@pytest.mark.parametrize("protocol", [fss_protocol])
@pytest.mark.parametrize("op_str", ["le", "lt", "ge", "gt", "eq", "ne"])
def test_comp_mpc_public(get_clients, protocol, op_str) -> None:
    clients = get_clients(2)
    session = Session(parties=clients, protocol=protocol)
    SessionManager.setup_mpc(session)

    op = getattr(operator, op_str)

    x_secret = torch.Tensor([[0.125, -2.5], [-4.25, 2.25]])
    y_secret = 2.5
    x = MPCTensor(secret=x_secret, session=session)
    result = op(x, y_secret).reconstruct()
    expected_result = op(x_secret, y_secret)

    assert (result == expected_result).all()


@pytest.mark.parametrize("protocol", [fss_protocol])
@pytest.mark.parametrize("op_str", ["le", "lt", "ge", "gt", "eq", "ne"])
def test_comp_public_mpc(get_clients, protocol, op_str) -> None:
    clients = get_clients(2)
    session = Session(parties=clients, protocol=protocol)
    SessionManager.setup_mpc(session)

    op = getattr(operator, op_str)

    x_secret = 2.5
    y_secret = torch.Tensor([[0.125, -2.5], [-4.25, 2.25]])
    y = MPCTensor(secret=y_secret, session=session)
    result = op(x_secret, y).reconstruct()
    expected_result = op(x_secret, y_secret)

    assert (result == expected_result).all()


def test_share_get_method_parties(get_clients) -> None:
    clients = get_clients(2)

    x_secret = torch.Tensor([1.0, 2.0, 5.0])
    expected_res = x_secret * x_secret

    mpc_tensor = x_secret.share(parties=clients)
    res = mpc_tensor * mpc_tensor

    assert all(res.get() == expected_res)


def test_share_get_method_parties_exception(get_clients) -> None:
    clients = get_clients(4)

    x_secret = torch.Tensor([1.0, 2.0, 5.0])
    x_secret * x_secret

    mpc_tensor1 = x_secret.share(parties=clients[:2])
    mpc_tensor2 = x_secret.share(parties=clients[2:])

    with pytest.raises(ValueError):
        mpc_tensor1 * mpc_tensor2


def test_share_get_method_session(get_clients) -> None:
    clients = get_clients(2)
    session = Session(parties=clients)
    SessionManager.setup_mpc(session)

    x_secret = torch.Tensor([5.0, 6.0, 7.0])
    expected_res = x_secret * x_secret

    mpc_tensor = x_secret.share(session=session)
    res = mpc_tensor * mpc_tensor

    assert all(res.get() == expected_res)


@pytest.mark.parametrize("power", [4, 7])
def test_pow(get_clients, power) -> None:
    clients = get_clients(2)
    session = Session(parties=clients)
    SessionManager.setup_mpc(session)

    x_secret = torch.Tensor([5.0, -3])
    x = MPCTensor(secret=x_secret, session=session)

    power_secret = x_secret ** power
    power = x ** power

    assert torch.allclose(power_secret, power.reconstruct())

    with pytest.raises(RuntimeError):
        power = x ** -2


def test_backward(get_clients):
    clients = get_clients(4)
    session = Session(parties=clients)
    session.autograd_active = True
    SessionManager.setup_mpc(session)

    x_secret = torch.tensor([[0.125, -1.25], [-4.25, 4], [-3, 3]], requires_grad=True)
    y_secret = torch.tensor([[4.5, -2.5], [5, 2.25], [-3, 3]], requires_grad=True)
    x = MPCTensor(secret=x_secret, session=session, requires_grad=True)
    y = MPCTensor(secret=y_secret, session=session, requires_grad=True)

    res_mpc = x * y
    res = x_secret * y_secret
    s_mpc = res_mpc.sum()
    s = torch.sum(res)
    s_mpc.backward()
    s.backward()

    assert np.allclose(x.grad.get(), x_secret.grad, rtol=1e-3)
    assert np.allclose(y.grad.get(), y_secret.grad, rtol=1e-3)


def test_backward_without_requires_grad(get_clients):
    clients = get_clients(4)
    session = Session(parties=clients)
    session.autograd_active = True
    SessionManager.setup_mpc(session)

    x_secret = torch.tensor([[0.125, -1.25], [-4.25, 4], [-3, 3]])
    y_secret = torch.tensor([[4.5, -2.5], [5, 2.25], [-3, 3]])
    x = MPCTensor(secret=x_secret, session=session)
    y = MPCTensor(secret=y_secret, session=session)

    res_mpc = x - y
    s_mpc = res_mpc.sum()
    s_mpc.backward()

    assert not res_mpc.requires_grad
    assert res_mpc.grad is None
    assert x.grad is None
    assert y.grad is None


def test_backward_with_one_requires_grad(get_clients):
    clients = get_clients(4)
    session = Session(parties=clients)
    session.autograd_active = True
    SessionManager.setup_mpc(session)

    x_secret = torch.tensor([[0.125, -1.25], [-4.25, 4], [-3, 3]], requires_grad=True)
    y_secret = torch.tensor([[4.5, -2.5], [5, 2.25], [-3, 3]])
    x = MPCTensor(secret=x_secret, session=session, requires_grad=True)
    y = MPCTensor(secret=y_secret, session=session)

    res_mpc = x - y
    res = x_secret - y_secret
    s_mpc = res_mpc.sum()
    s = torch.sum(res)
    s_mpc.backward()
    s.backward()

    # TODO: add assert for res_mpc.grad and res.grad
    assert res_mpc.requires_grad
    assert np.allclose(x.grad.get(), x_secret.grad, rtol=1e-3)
    assert y.grad is None


def test_invalid_share_class(get_clients) -> None:
    clients = get_clients(2)
    session = Session(parties=clients)
    SessionManager.setup_mpc(session)
    x = torch.tensor([1, 2, 3])
    x_s = MPCTensor(secret=x, session=session)
    x_s.session.protocol.share_class = "invalid"
    with pytest.raises(TypeError):
        x_s + x


def test_ops_different_share_class(get_clients) -> None:
    clients = get_clients(2)
    session1 = Session(parties=clients)
    session2 = Session(parties=clients, protocol=falcon)
    SessionManager.setup_mpc(session1)
    SessionManager.setup_mpc(session2)
    x = torch.tensor([1, 2, 3])
    x_share = MPCTensor(secret=x, session=session1)
    x_rst = MPCTensor(secret=x, session=session2)
    with pytest.raises(TypeError):
        x_share + x_rst


def test_get_shape_none() -> None:
    with pytest.raises(ValueError):
        MPCTensor._get_shape("mul", None, None)<|MERGE_RESOLUTION|>--- conflicted
+++ resolved
@@ -272,9 +272,7 @@
     assert np.allclose(result, expected_result, atol=10e-4)
 
 
-<<<<<<< HEAD
-@pytest.mark.parametrize("nr_clients", [2, 3, 5])
-=======
+@pytest.mark.parametrize("nr_clients", [2, 3, 5])
 @pytest.mark.parametrize("op_str", ["mul"])  # matmul to be added
 def test_ops_mpc_private_rst_mul(get_clients, op_str) -> None:
     clients = get_clients(3)
@@ -293,8 +291,7 @@
     assert np.allclose(result, expected_result, rtol=10e-3)
 
 
-@pytest.mark.parametrize("nr_clients", [2, 3, 4, 5])
->>>>>>> d6411e2d
+@pytest.mark.parametrize("nr_clients", [2, 3, 5])
 @pytest.mark.parametrize("op_str", ["add", "sub", "mul", "truediv"])
 def test_ops_integer(get_clients, nr_clients, op_str) -> None:
     clients = get_clients(nr_clients)
