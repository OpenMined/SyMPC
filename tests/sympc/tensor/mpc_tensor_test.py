# stdlib
import operator

# third party
import numpy as np
import pytest
import torch

from sympc.config import Config
from sympc.protocol.protocol import Protocol
from sympc.session import Session
from sympc.session import SessionManager
from sympc.tensor import MPCTensor
from sympc.tensor import ShareTensor


def test_setupmpc_nocall_exception(get_clients) -> None:
    alice_client, bob_client = get_clients(2)
    session = Session(parties=[alice_client, bob_client])

    with pytest.raises(ValueError):
        MPCTensor(secret=42, session=session)

    with pytest.raises(ValueError):
        MPCTensor(secret=torch.Tensor([1, -2]), session=session)


def test_mpc_share_nosession_exception() -> None:
    secret = torch.Tensor([[0.1, -1], [-4, 4]])

    with pytest.raises(ValueError):
        secret.share()


def test_reconstruct(get_clients) -> None:
    clients = get_clients(2)
    session = Session(parties=clients)
    SessionManager.setup_mpc(session)

    a_rand = 3
    a = ShareTensor(data=a_rand, config=Config(encoder_precision=0))
    MPCTensor.generate_shares(secret=a, nr_parties=2, tensor_type=torch.long)

    MPCTensor.generate_shares(
        secret=a_rand, nr_parties=2, config=Config(), tensor_type=torch.long
    )

    x_secret = torch.Tensor([1, -2, 3.0907, -4.870])
    x = MPCTensor(secret=x_secret, session=session)
    x = x.reconstruct()

    assert np.allclose(x_secret, x)


def test_op_mpc_different_sessions(get_clients) -> None:
    clients = get_clients(2)
    session_one = Session(parties=clients)
    session_two = Session(parties=clients)
    SessionManager.setup_mpc(session_one)
    SessionManager.setup_mpc(session_two)

    x = MPCTensor(secret=torch.Tensor([1, -2]), session=session_one)
    y = MPCTensor(secret=torch.Tensor([1, -2]), session=session_two)

    with pytest.raises(ValueError):
        x + y


def test_remote_mpc_no_shape(get_clients) -> None:
    alice_client, bob_client = get_clients(2)
    session = Session(parties=[alice_client, bob_client])
    SessionManager.setup_mpc(session)

    x_remote = alice_client.torch.Tensor([1, -2, 0.3])

    with pytest.raises(ValueError):
        MPCTensor(secret=x_remote, session=session)


def test_remote_mpc_with_shape(get_clients) -> None:
    alice_client, bob_client = get_clients(2)
    session = Session(parties=[alice_client, bob_client])
    SessionManager.setup_mpc(session)

    x_remote = alice_client.torch.Tensor([1, -2, 0.3])
    x = MPCTensor(secret=x_remote, shape=(1, 3), session=session)
    result = x.reconstruct()

    assert np.allclose(x_remote.get(), result, atol=1e-5)


def test_remote_not_tensor(get_clients) -> None:
    alice_client, bob_client = get_clients(2)
    session = Session(parties=[alice_client, bob_client])
    SessionManager.setup_mpc(session)

    x_remote_int = bob_client.python.Int(5)
    x = MPCTensor(secret=x_remote_int, shape=(1,), session=session)
    result = x.reconstruct()

    assert x_remote_int == result

    x_remote_int = bob_client.python.Float(5.4)
    x = MPCTensor(secret=x_remote_int, shape=(1,), session=session)
    result = x.reconstruct()

    assert np.allclose(x_remote_int.get(), result, atol=1e-5)


def test_local_secret_not_tensor(get_clients) -> None:
    alice_client, bob_client = get_clients(2)
    session = Session(parties=[alice_client, bob_client])
    SessionManager.setup_mpc(session)

    x_int = 5
    x = MPCTensor(secret=x_int, session=session)
    result = x.reconstruct()

    assert x_int == result

    x_float = 5.987
    x = MPCTensor(secret=x_float, session=session)
    result = x.reconstruct()

    assert np.allclose(torch.tensor(x_float), result)


@pytest.mark.parametrize("nr_clients", [2, 3, 5])
@pytest.mark.parametrize("op_str", ["mul", "matmul"])
def test_ops_mpc_mpc(get_clients, nr_clients, op_str) -> None:
    clients = get_clients(nr_clients)
    session = Session(parties=clients)
    SessionManager.setup_mpc(session)

    op = getattr(operator, op_str)

    x_secret = torch.Tensor([[0.125, -1.25], [-4.25, 4]])
    y_secret = torch.Tensor([[4.5, -2.5], [5, 2.25]])
    x = MPCTensor(secret=x_secret, session=session)
    y = MPCTensor(secret=y_secret, session=session)
    result = op(x, y).reconstruct()
    expected_result = op(x_secret, y_secret)

    assert np.allclose(result, expected_result, rtol=10e-4)


@pytest.mark.parametrize("nr_clients", [2])
@pytest.mark.parametrize("op_str", ["truediv"])
def test_ops_mpc_mpc_div(get_clients, nr_clients, op_str) -> None:
    clients = get_clients(nr_clients)
    session = Session(parties=clients)
    SessionManager.setup_mpc(session)

    op = getattr(operator, op_str)

    x_secret = torch.Tensor([[0.125, -1.25], [-4.25, 4]])
    y_secret = torch.Tensor([[4.5, -2.5], [5, 2.25]])
    x = MPCTensor(secret=x_secret, session=session)
    y = MPCTensor(secret=y_secret, session=session)
    result = op(x, y).reconstruct()
    expected_result = op(x_secret, y_secret)

    assert np.allclose(result, expected_result, rtol=10e-4)


@pytest.mark.parametrize("nr_clients", [2, 3, 5])
@pytest.mark.parametrize("bias", [None, torch.ones(1)])
@pytest.mark.parametrize("stride", [1, 2])
@pytest.mark.parametrize("padding", [0, 1])
@pytest.mark.parametrize("op_str", ["conv2d", "conv_transpose2d"])
def test_conv_mpc_mpc(get_clients, nr_clients, bias, stride, padding, op_str) -> None:
    clients = get_clients(nr_clients)
    session = Session(parties=clients)
    SessionManager.setup_mpc(session)

    input_secret = torch.ones(1, 1, 4, 4)
    weight_secret = torch.ones(1, 1, 2, 2)
    input = MPCTensor(secret=input_secret, session=session)
    weight = MPCTensor(secret=weight_secret, session=session)

    kwargs = {"bias": bias, "stride": stride, "padding": padding}

    op = getattr(MPCTensor, op_str)
    result = op(input, weight, **kwargs).reconstruct()
    op = getattr(torch.nn.functional, op_str)
    expected_result = op(input_secret, weight_secret, **kwargs)

    assert np.allclose(result, expected_result, rtol=10e-4)


@pytest.mark.parametrize("nr_clients", [2, 3, 5])
@pytest.mark.parametrize("op_str", ["mul", "matmul", "truediv"])
def test_ops_mpc_public(get_clients, nr_clients, op_str) -> None:
    clients = get_clients(nr_clients)
    session = Session(parties=clients)
    SessionManager.setup_mpc(session)

    x_secret = torch.Tensor([[0.125, -1.25], [-4.25, 4]])

    if op_str == "truediv":
        y_secret = torch.Tensor([[2, 3], [4, 5]]).long()
    else:
        y_secret = torch.Tensor([[4.5, -2.5], [5, 2.25]])

    x = MPCTensor(secret=x_secret, session=session)

    op = getattr(operator, op_str)
    expected_result = op(x_secret, y_secret)
    result = op(x, y_secret)
    result = result.reconstruct()
    assert np.allclose(result, expected_result, atol=10e-4)


@pytest.mark.parametrize("nr_parties", [3, 5])
def test_ops_divfloat_exception(get_clients, nr_parties) -> None:
    # Define the virtual machines that would be use in the computation
    parties = get_clients(nr_parties)

    # Setup the session for the computation
    session = Session(parties=parties)
    SessionManager.setup_mpc(session)

    x_secret = torch.Tensor([[0.1, -1], [-4, 4]])
    y_secret = torch.Tensor([[4.0, -2.5], [5, 2]])

    # 3. Share the secret building an MPCTensor
    x = MPCTensor(secret=x_secret, session=session)
    y = MPCTensor(secret=y_secret, session=session)

    with pytest.raises(ValueError):
        x / y


@pytest.mark.parametrize("nr_clients", [2, 3, 5])
@pytest.mark.parametrize("op_str", ["add", "sub", "mul", "matmul"])
def test_ops_public_mpc(get_clients, nr_clients, op_str) -> None:
    clients = get_clients(nr_clients)
    session = Session(parties=clients)
    SessionManager.setup_mpc(session)

    op = getattr(operator, op_str)

    x_secret = torch.Tensor([[0.125, -1.25], [-4.25, 4]])
    y_secret = torch.Tensor([[4.5, -2.5], [5, 2.25]])
    x = MPCTensor(secret=x_secret, session=session)

    expected_result = op(y_secret, x_secret)
    result = op(y_secret, x).reconstruct()

    assert np.allclose(result, expected_result, atol=10e-4)


<<<<<<< HEAD
@pytest.mark.parametrize("nr_clients", [3, 5, 7])
=======
falcon = Protocol.registered_protocols["Falcon"]()


@pytest.mark.parametrize("nr_clients", [2, 3, 5])
>>>>>>> 938c1f29
@pytest.mark.parametrize("op_str", ["add", "sub"])
def test_ops_public_tensor_rst(get_clients, nr_clients, op_str) -> None:
    clients = get_clients(nr_clients)
    falcon = Protocol.registered_protocols["Falcon"]()
    session = Session(parties=clients, protocol=falcon)
    SessionManager.setup_mpc(session)

    op = getattr(operator, op_str)

    x_secret = torch.Tensor([[0.125, -1.25], [-4.25, 4]])
    y_public = torch.Tensor([[4.5, -2.5], [5, 2.25]])
    x = MPCTensor(secret=x_secret, session=session)

    expected_result = op(x_secret, y_public)
    result = op(x, y_public).reconstruct()

    assert np.allclose(result, expected_result, atol=10e-4)


@pytest.mark.parametrize("security", ["semi-honest", "malicious"])
@pytest.mark.parametrize("op_str", ["mul"])  # matmul to be added
def test_ops_mpc_private_rst_mul(get_clients, op_str, security) -> None:
    clients = get_clients(3)
    falcon = Protocol.registered_protocols["Falcon"](security)
    session = Session(parties=clients, protocol=falcon)
    SessionManager.setup_mpc(session)

    op = getattr(operator, op_str)

    x_secret = torch.Tensor([[0.125, -1.25], [-4.25, 4]])
    y_secret = torch.Tensor([[4.5, -2.5], [5, 2.25]])
    x = MPCTensor(secret=x_secret, session=session)
    y = MPCTensor(secret=y_secret, session=session)
    result = op(x, y).reconstruct()
    expected_result = op(x_secret, y_secret)

    assert np.allclose(result, expected_result, rtol=10e-3)


@pytest.mark.parametrize("nr_clients", [2, 3, 5])
@pytest.mark.parametrize("op_str", ["add", "sub", "mul", "truediv"])
def test_ops_integer(get_clients, nr_clients, op_str) -> None:
    clients = get_clients(nr_clients)
    session = Session(parties=clients)
    SessionManager.setup_mpc(session)

    op = getattr(operator, op_str)

    x_secret = torch.Tensor([0.125, -1.25, -4.25, 4])
    y = 4

    x = MPCTensor(secret=x_secret, session=session)

    expected_result = op(x_secret, y)
    result = op(x, y).reconstruct()

    assert np.allclose(result, expected_result, atol=10e-3)


@pytest.mark.parametrize("nr_clients", [2, 3, 5])
@pytest.mark.parametrize("op_str", ["add", "sub"])
def test_ops_public_integer_rst(get_clients, nr_clients, op_str) -> None:
    clients = get_clients(nr_clients)
    falcon = Protocol.registered_protocols["Falcon"]()
    session = Session(parties=clients, protocol=falcon)
    SessionManager.setup_mpc(session)

    op = getattr(operator, op_str)

    x_secret = torch.Tensor([0.125, -1.25, -4.25, 4])
    y = 4

    x = MPCTensor(secret=x_secret, session=session)

    expected_result = op(x_secret, y)
    result = op(x, y).reconstruct()

    assert np.allclose(result, expected_result, atol=10e-3)


@pytest.mark.parametrize("nr_clients", [2, 3, 5])
@pytest.mark.parametrize("op_str", ["add", "sub"])
def test_ops_mpc_private_rst(get_clients, nr_clients, op_str) -> None:
    clients = get_clients(nr_clients)
    falcon = Protocol.registered_protocols["Falcon"]()
    session = Session(parties=clients, protocol=falcon)
    SessionManager.setup_mpc(session)

    op = getattr(operator, op_str)

    x_secret = torch.Tensor([[0.125, -1.25], [-4.25, 4]])
    y_secret = torch.Tensor([[4.5, -2.5], [5, 2.25]])
    x = MPCTensor(secret=x_secret, session=session)
    y = MPCTensor(secret=y_secret, session=session)
    expected_result = op(x_secret, y_secret)
    result = op(x, y).reconstruct()

    assert np.allclose(result, expected_result, atol=10e-4)


def test_mpc_len(get_clients) -> None:
    clients = get_clients(2)
    session = Session(parties=clients)
    SessionManager.setup_mpc(session)

    for dim in range(1, 5):
        x_secret = torch.arange(-6, 6).view(dim, -1)
        x = MPCTensor(secret=x_secret, session=session)
        assert len(x_secret) == len(x)


def test_mpc_print(get_clients) -> None:
    clients = get_clients(2)
    session = Session(parties=clients)
    SessionManager.setup_mpc(session)

    x_secret = torch.Tensor([5.0])

    x = MPCTensor(secret=x_secret, session=session)

    expected = f"[MPCTensor]\nShape: {x_secret.shape}\nRequires Grad: False\n\t|"
    expected = (
        f"{expected} <VirtualMachineClient: P_0 Client> -> ShareTensorPointer\n\t|"
    )
    expected = f"{expected} <VirtualMachineClient: P_1 Client> -> ShareTensorPointer"

    assert expected == x.__str__()
    assert x.__str__() == x.__str__()


def test_generate_shares() -> None:
    precision = 12
    base = 4

    x_secret = torch.Tensor([5.0])

    # test with default values
    x_share = ShareTensor(data=x_secret)

    shares_from_share_tensor = MPCTensor.generate_shares(x_share, nr_parties=2)
    shares_from_secret = MPCTensor.generate_shares(
        x_secret, nr_parties=2, config=Config()
    )

    assert sum(shares_from_share_tensor).tensor == sum(shares_from_secret).tensor

    x_share = ShareTensor(
        data=x_secret, config=Config(encoder_precision=precision, encoder_base=base)
    )

    shares_from_share_tensor = MPCTensor.generate_shares(x_share, 2)
    shares_from_secret = MPCTensor.generate_shares(
        x_secret, 2, config=Config(encoder_precision=precision, encoder_base=base)
    )

    assert sum(shares_from_share_tensor).tensor == sum(shares_from_secret).tensor


def test_generate_shares_config(get_clients) -> None:
    x_secret = torch.Tensor([5.0])
    x_share = ShareTensor(data=x_secret)

    shares_from_share_tensor = MPCTensor.generate_shares(x_share, 2)
    shares_from_secret = MPCTensor.generate_shares(
        x_secret, 2, config=Config(encoder_base=2, encoder_precision=16)
    )

    assert sum(shares_from_share_tensor) == sum(shares_from_secret)


fss_protocol = Protocol.registered_protocols["FSS"]()


@pytest.mark.parametrize("protocol", [fss_protocol])
@pytest.mark.parametrize("op_str", ["le", "lt", "ge", "gt"])
def test_comparison_mpc_mpc(get_clients, protocol, op_str) -> None:
    clients = get_clients(2)
    session = Session(parties=clients, protocol=protocol)
    SessionManager.setup_mpc(session)

    op = getattr(operator, op_str)

    x_secret = torch.Tensor([[0.125, -1.25], [-4.25, 4], [-3, 3]])
    y_secret = torch.Tensor([[4.5, -2.5], [5, 2.25], [-3, 3]])
    x = MPCTensor(secret=x_secret, session=session)
    y = MPCTensor(secret=y_secret, session=session)
    result = op(x, y).reconstruct()
    expected_result = op(x_secret, y_secret)

    assert (result == expected_result).all()


@pytest.mark.parametrize("protocol", [fss_protocol])
@pytest.mark.parametrize("op_str", ["eq", "ne"])
def test_equality_mpc_mpc(get_clients, protocol, op_str) -> None:
    clients = get_clients(2)
    session = Session(parties=clients, protocol=protocol)
    SessionManager.setup_mpc(session)

    op = getattr(operator, op_str)

    x_secret = torch.Tensor([[0.125, -2.5], [-4.25, 2.25]])
    y_secret = torch.Tensor([[4.5, -2.5], [5, 2.25]])
    x = MPCTensor(secret=x_secret, session=session)
    y = MPCTensor(secret=y_secret, session=session)
    result = op(x, y).reconstruct()
    expected_result = op(x_secret, y_secret)

    assert (result == expected_result).all()


@pytest.mark.parametrize("protocol", [fss_protocol])
@pytest.mark.parametrize("op_str", ["le", "lt", "ge", "gt", "eq", "ne"])
def test_comp_mpc_public(get_clients, protocol, op_str) -> None:
    clients = get_clients(2)
    session = Session(parties=clients, protocol=protocol)
    SessionManager.setup_mpc(session)

    op = getattr(operator, op_str)

    x_secret = torch.Tensor([[0.125, -2.5], [-4.25, 2.25]])
    y_secret = 2.5
    x = MPCTensor(secret=x_secret, session=session)
    result = op(x, y_secret).reconstruct()
    expected_result = op(x_secret, y_secret)

    assert (result == expected_result).all()


@pytest.mark.parametrize("protocol", [fss_protocol])
@pytest.mark.parametrize("op_str", ["le", "lt", "ge", "gt", "eq", "ne"])
def test_comp_public_mpc(get_clients, protocol, op_str) -> None:
    clients = get_clients(2)
    session = Session(parties=clients, protocol=protocol)
    SessionManager.setup_mpc(session)

    op = getattr(operator, op_str)

    x_secret = 2.5
    y_secret = torch.Tensor([[0.125, -2.5], [-4.25, 2.25]])
    y = MPCTensor(secret=y_secret, session=session)
    result = op(x_secret, y).reconstruct()
    expected_result = op(x_secret, y_secret)

    assert (result == expected_result).all()


def test_share_get_method_parties(get_clients) -> None:
    clients = get_clients(2)

    x_secret = torch.Tensor([1.0, 2.0, 5.0])
    expected_res = x_secret * x_secret

    mpc_tensor = x_secret.share(parties=clients)
    res = mpc_tensor * mpc_tensor

    assert all(res.get() == expected_res)


def test_share_get_method_parties_exception(get_clients) -> None:
    clients = get_clients(4)

    x_secret = torch.Tensor([1.0, 2.0, 5.0])
    x_secret * x_secret

    mpc_tensor1 = x_secret.share(parties=clients[:2])
    mpc_tensor2 = x_secret.share(parties=clients[2:])

    with pytest.raises(ValueError):
        mpc_tensor1 * mpc_tensor2


def test_share_get_method_session(get_clients) -> None:
    clients = get_clients(2)
    session = Session(parties=clients)
    SessionManager.setup_mpc(session)

    x_secret = torch.Tensor([5.0, 6.0, 7.0])
    expected_res = x_secret * x_secret

    mpc_tensor = x_secret.share(session=session)
    res = mpc_tensor * mpc_tensor

    assert all(res.get() == expected_res)


@pytest.mark.parametrize("power", [4, 7])
def test_pow(get_clients, power) -> None:
    clients = get_clients(2)
    session = Session(parties=clients)
    SessionManager.setup_mpc(session)

    x_secret = torch.Tensor([5.0, -3])
    x = MPCTensor(secret=x_secret, session=session)

    power_secret = x_secret ** power
    power = x ** power

    assert torch.allclose(power_secret, power.reconstruct())

    with pytest.raises(RuntimeError):
        power = x ** -2


def test_backward(get_clients):
    clients = get_clients(4)
    session = Session(parties=clients)
    session.autograd_active = True
    SessionManager.setup_mpc(session)

    x_secret = torch.tensor([[0.125, -1.25], [-4.25, 4], [-3, 3]], requires_grad=True)
    y_secret = torch.tensor([[4.5, -2.5], [5, 2.25], [-3, 3]], requires_grad=True)
    x = MPCTensor(secret=x_secret, session=session, requires_grad=True)
    y = MPCTensor(secret=y_secret, session=session, requires_grad=True)

    res_mpc = x * y
    res = x_secret * y_secret
    s_mpc = res_mpc.sum()
    s = torch.sum(res)
    s_mpc.backward()
    s.backward()

    assert np.allclose(x.grad.get(), x_secret.grad, rtol=1e-3)
    assert np.allclose(y.grad.get(), y_secret.grad, rtol=1e-3)


def test_backward_without_requires_grad(get_clients):
    clients = get_clients(4)
    session = Session(parties=clients)
    session.autograd_active = True
    SessionManager.setup_mpc(session)

    x_secret = torch.tensor([[0.125, -1.25], [-4.25, 4], [-3, 3]])
    y_secret = torch.tensor([[4.5, -2.5], [5, 2.25], [-3, 3]])
    x = MPCTensor(secret=x_secret, session=session)
    y = MPCTensor(secret=y_secret, session=session)

    res_mpc = x - y
    s_mpc = res_mpc.sum()
    s_mpc.backward()

    assert not res_mpc.requires_grad
    assert res_mpc.grad is None
    assert x.grad is None
    assert y.grad is None


def test_backward_with_one_requires_grad(get_clients):
    clients = get_clients(4)
    session = Session(parties=clients)
    session.autograd_active = True
    SessionManager.setup_mpc(session)

    x_secret = torch.tensor([[0.125, -1.25], [-4.25, 4], [-3, 3]], requires_grad=True)
    y_secret = torch.tensor([[4.5, -2.5], [5, 2.25], [-3, 3]])
    x = MPCTensor(secret=x_secret, session=session, requires_grad=True)
    y = MPCTensor(secret=y_secret, session=session)

    res_mpc = x - y
    res = x_secret - y_secret
    s_mpc = res_mpc.sum()
    s = torch.sum(res)
    s_mpc.backward()
    s.backward()

    # TODO: add assert for res_mpc.grad and res.grad
    assert res_mpc.requires_grad
    assert np.allclose(x.grad.get(), x_secret.grad, rtol=1e-3)
    assert y.grad is None


def test_invalid_share_class(get_clients) -> None:
    clients = get_clients(2)
    session = Session(parties=clients)
    SessionManager.setup_mpc(session)
    x = torch.tensor([1, 2, 3])
    x_s = MPCTensor(secret=x, session=session)
    x_s.session.protocol.share_class = "invalid"
    with pytest.raises(TypeError):
        x_s + x


def test_ops_different_share_class(get_clients) -> None:
    clients = get_clients(2)
    session1 = Session(parties=clients)
    falcon = Protocol.registered_protocols["Falcon"]()
    session2 = Session(parties=clients, protocol=falcon)
    SessionManager.setup_mpc(session1)
    SessionManager.setup_mpc(session2)
    x = torch.tensor([1, 2, 3])
    x_share = MPCTensor(secret=x, session=session1)
    x_rst = MPCTensor(secret=x, session=session2)
    with pytest.raises(TypeError):
        x_share + x_rst


def test_get_shape_none() -> None:
    with pytest.raises(ValueError):
        MPCTensor._get_shape("mul", None, None)<|MERGE_RESOLUTION|>--- conflicted
+++ resolved
@@ -250,14 +250,10 @@
     assert np.allclose(result, expected_result, atol=10e-4)
 
 
-<<<<<<< HEAD
-@pytest.mark.parametrize("nr_clients", [3, 5, 7])
-=======
 falcon = Protocol.registered_protocols["Falcon"]()
 
 
 @pytest.mark.parametrize("nr_clients", [2, 3, 5])
->>>>>>> 938c1f29
 @pytest.mark.parametrize("op_str", ["add", "sub"])
 def test_ops_public_tensor_rst(get_clients, nr_clients, op_str) -> None:
     clients = get_clients(nr_clients)
