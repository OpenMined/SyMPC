# stdlib
import operator

# third party
import pytest
import torch

from sympc.session import Session
from sympc.session import SessionManager
from sympc.tensor import MPCTensor
from sympc.tensor import ShareTensor


def test_mpc_tensor_exception(get_clients) -> None:
    alice_client, bob_client = get_clients(2)
    session = Session(parties=[alice_client, bob_client])

    with pytest.raises(ValueError):
        MPCTensor(secret=42, session=session)

    with pytest.raises(ValueError):
        x = MPCTensor(secret=torch.Tensor([1, -2]), session=session)


@pytest.mark.parametrize("mpc_type", ["arithmetic", "binary"])
def test_reconstruct(get_clients, mpc_type) -> None:
    clients = get_clients(2)
    session = Session(parties=clients)
    SessionManager.setup_mpc(session)

    a_rand = 3
    a = ShareTensor(data=a_rand, encoder_precision=0)
    a_shares = MPCTensor.generate_shares(
        secret=a, nr_parties=2, tensor_type=torch.long, mpc_type=mpc_type
    )

    a_shares_copy = MPCTensor.generate_shares(
        secret=a_rand, nr_parties=2, tensor_type=torch.long, mpc_type=mpc_type
    )

    x_secret = torch.Tensor([1, -2, 3.0907, -4.870])
    x = MPCTensor(secret=x_secret, session=session)
    x = x.reconstruct()

    assert torch.allclose(x_secret, x)


def test_op_mpc_different_sessions(get_clients) -> None:
    clients = get_clients(2)
    session_one = Session(parties=clients)
    session_two = Session(parties=clients)
    SessionManager.setup_mpc(session_one)
    SessionManager.setup_mpc(session_two)

    x = MPCTensor(secret=torch.Tensor([1, -2]), session=session_one)
    y = MPCTensor(secret=torch.Tensor([1, -2]), session=session_two)

    with pytest.raises(ValueError):
        z = x + y


def test_remote_mpc_no_shape(get_clients) -> None:
    alice_client, bob_client = get_clients(2)
    session = Session(parties=[alice_client, bob_client])
    SessionManager.setup_mpc(session)

    x_remote = alice_client.torch.Tensor([1, -2, 0.3])

    with pytest.raises(ValueError):
        x = MPCTensor(secret=x_remote, session=session)


def test_remote_mpc_with_shape(get_clients) -> None:
    alice_client, bob_client = get_clients(2)
    session = Session(parties=[alice_client, bob_client])
    SessionManager.setup_mpc(session)

    x_remote = alice_client.torch.Tensor([1, -2, 0.3])
    x = MPCTensor(secret=x_remote, shape=(1, 3), session=session)
    result = x.reconstruct()

    assert x_remote == result


def test_remote_not_tensor(get_clients) -> None:
    alice_client, bob_client = get_clients(2)
    session = Session(parties=[alice_client, bob_client])
    SessionManager.setup_mpc(session)

    x_remote_int = bob_client.python.Int(5)
    x = MPCTensor(secret=x_remote_int, shape=(1,), session=session)
    result = x.reconstruct()

    assert x_remote_int == result

    x_remote_int = bob_client.python.Float(5.4)
    x = MPCTensor(secret=x_remote_int, shape=(1,), session=session)
    result = x.reconstruct()

    assert x_remote_int == result


def test_local_secret_not_tensor(get_clients) -> None:
    alice_client, bob_client = get_clients(2)
    session = Session(parties=[alice_client, bob_client])
    SessionManager.setup_mpc(session)

    x_int = 5
    x = MPCTensor(secret=x_int, session=session)
    result = x.reconstruct()

    assert x_int == result

    x_float = 5.987
    x = MPCTensor(secret=x_float, session=session)
    result = x.reconstruct()

    assert torch.allclose(torch.tensor(x_float), result)


@pytest.mark.parametrize("nr_clients", [2, 3, 4, 5])
@pytest.mark.parametrize("op_str", ["mul", "matmul"])
def test_ops_mpc_mpc(get_clients, nr_clients, op_str) -> None:
    clients = get_clients(nr_clients)
    session = Session(parties=clients)
    SessionManager.setup_mpc(session)

    op = getattr(operator, op_str)

    x_secret = torch.Tensor([[0.125, -1.25], [-4.25, 4]])
    y_secret = torch.Tensor([[4.5, -2.5], [5, 2.25]])
    x = MPCTensor(secret=x_secret, session=session)
    y = MPCTensor(secret=y_secret, session=session)
    result = op(x, y).reconstruct()
    expected_result = op(x_secret, y_secret)

    assert torch.allclose(result, expected_result, rtol=10e-4)


@pytest.mark.parametrize("nr_clients", [2, 3, 4, 5])
@pytest.mark.parametrize("op_str", ["mul", "matmul", "truediv"])
def test_ops_mpc_public(get_clients, nr_clients, op_str) -> None:
    clients = get_clients(nr_clients)
    session = Session(parties=clients)
    SessionManager.setup_mpc(session)

    x_secret = torch.Tensor([[0.125, -1.25], [-4.25, 4]])

    if op_str == "truediv":
        y_secret = torch.Tensor([[2, 3], [4, 5]]).long()
    else:
        y_secret = torch.Tensor([[4.5, -2.5], [5, 2.25]])
    x = MPCTensor(secret=x_secret, session=session)

    op = getattr(operator, op_str)
    expected_result = op(x_secret, y_secret)
    result = op(x, y_secret).reconstruct()
    assert torch.allclose(result, expected_result, atol=10e-4)


@pytest.mark.parametrize("nr_clients", [2, 3, 4, 5])
@pytest.mark.parametrize("op_str", ["add", "sub", "mul", "matmul"])
def test_ops_public_mpc(get_clients, nr_clients, op_str) -> None:
    clients = get_clients(nr_clients)
    session = Session(parties=clients)
    SessionManager.setup_mpc(session)

    op = getattr(operator, op_str)

    x_secret = torch.Tensor([[0.125, -1.25], [-4.25, 4]])
    y_secret = torch.Tensor([[4.5, -2.5], [5, 2.25]])
    x = MPCTensor(secret=x_secret, session=session)

    expected_result = op(y_secret, x_secret)
    result = op(y_secret, x).reconstruct()

    assert torch.allclose(result, expected_result, atol=10e-4)


@pytest.mark.parametrize("nr_clients", [2, 3, 4, 5])
@pytest.mark.parametrize("op_str", ["add", "sub", "mul", "truediv"])
def test_ops_integer(get_clients, nr_clients, op_str) -> None:
    clients = get_clients(nr_clients)
    session = Session(parties=clients)
    SessionManager.setup_mpc(session)

    op = getattr(operator, op_str)

    x_secret = torch.Tensor([0.125, -1.25, -4.25, 4])
    y = 4

    x = MPCTensor(secret=x_secret, session=session)

    expected_result = op(x_secret, y)
    result = op(x, y).reconstruct()

    assert torch.allclose(result, expected_result, atol=10e-3)


def test_mpc_print(get_clients) -> None:
    clients = get_clients(2)
    session = Session(parties=clients)
    SessionManager.setup_mpc(session)

    x_secret = torch.Tensor([5.0])

    x = MPCTensor(secret=x_secret, session=session)

    expected = f"[MPCTensor]\nShape: {x_secret.shape}\n\t|"
    expected = (
        f"{expected} <VirtualMachineClient: P_0 Client> -> ShareTensorPointer\n\t|"
    )
    expected = f"{expected} <VirtualMachineClient: P_1 Client> -> ShareTensorPointer"

    assert expected == x.__str__()
    assert x.__str__() == x.__str__()


def test_generate_shares() -> None:

    precision = 12
    base = 4

    x_secret = torch.Tensor([5.0])

    # test with default values
    x_share = ShareTensor(data=x_secret)

    shares_from_share_tensor = MPCTensor.generate_shares(x_share, 2)
    shares_from_secret = MPCTensor.generate_shares(x_secret, 2)

    assert sum(shares_from_share_tensor).tensor == sum(shares_from_secret).tensor

    x_share = ShareTensor(data=x_secret, encoder_precision=precision, encoder_base=base)

    shares_from_share_tensor = MPCTensor.generate_shares(x_share, 2)
    shares_from_secret = MPCTensor.generate_shares(
        x_secret, 2, encoder_precision=precision, encoder_base=base
    )

    assert sum(shares_from_share_tensor).tensor == sum(shares_from_secret).tensor


def test_generate_shares_session(get_clients) -> None:
    clients = get_clients(2)
    session = Session(parties=clients)
    SessionManager.setup_mpc(session)

    x_secret = torch.Tensor([5.0])
    x_share = ShareTensor(data=x_secret, session=session)

    shares_from_share_tensor = MPCTensor.generate_shares(x_share, 2)
    shares_from_secret = MPCTensor.generate_shares(x_secret, 2, session=session)

    assert sum(shares_from_share_tensor) == sum(shares_from_secret)


<<<<<<< HEAD
@pytest.mark.parametrize("protocol", ["FSS"])
@pytest.mark.parametrize("op_str", ["le", "lt", "ge", "gt"])
def test_comparison_mpc_mpc(get_clients, protocol, op_str) -> None:
    clients = get_clients(2)
    session = Session(parties=clients, protocol=protocol)
    SessionManager.setup_mpc(session)

    op = getattr(operator, op_str)

    x_secret = torch.Tensor([[0.125, -1.25], [-4.25, 4], [-3, 3]])
    y_secret = torch.Tensor([[4.5, -2.5], [5, 2.25], [-3, 3]])
    x = MPCTensor(secret=x_secret, session=session)
    y = MPCTensor(secret=y_secret, session=session)
    result = op(x, y).reconstruct()
    expected_result = op(x_secret, y_secret)

    assert (result == expected_result).all()


@pytest.mark.parametrize("protocol", ["FSS"])
@pytest.mark.parametrize("op_str", ["eq", "ne"])
def test_equality_mpc_mpc(get_clients, protocol, op_str) -> None:
    clients = get_clients(2)
    session = Session(parties=clients, protocol=protocol)
    SessionManager.setup_mpc(session)

    op = getattr(operator, op_str)

    x_secret = torch.Tensor([[0.125, -2.5], [-4.25, 2.25]])
    y_secret = torch.Tensor([[4.5, -2.5], [5, 2.25]])
    x = MPCTensor(secret=x_secret, session=session)
    y = MPCTensor(secret=y_secret, session=session)
    result = op(x, y).reconstruct()
    expected_result = op(x_secret, y_secret)

    assert (result == expected_result).all()


@pytest.mark.parametrize("protocol", ["FSS"])
@pytest.mark.parametrize("op_str", ["le", "lt", "ge", "gt", "eq", "ne"])
def test_comp_mpc_public(get_clients, protocol, op_str) -> None:
    clients = get_clients(2)
    session = Session(parties=clients, protocol=protocol)
    SessionManager.setup_mpc(session)

    op = getattr(operator, op_str)

    x_secret = torch.Tensor([[0.125, -2.5], [-4.25, 2.25]])
    y_secret = 2.5
    x = MPCTensor(secret=x_secret, session=session)
    result = op(x, y_secret).reconstruct()
    expected_result = op(x_secret, y_secret)

    assert (result == expected_result).all()


@pytest.mark.parametrize("protocol", ["FSS"])
@pytest.mark.parametrize("op_str", ["le", "lt", "ge", "gt", "eq", "ne"])
def test_comp_public_mpc(get_clients, protocol, op_str) -> None:
    clients = get_clients(2)
    session = Session(parties=clients, protocol=protocol)
    SessionManager.setup_mpc(session)

    op = getattr(operator, op_str)

    x_secret = 2.5
    y_secret = torch.Tensor([[0.125, -2.5], [-4.25, 2.25]])
    y = MPCTensor(secret=y_secret, session=session)
    result = op(x_secret, y).reconstruct()
    expected_result = op(x_secret, y_secret)

    assert (result == expected_result).all()
=======
def test_share_get_method_parties(get_clients) -> None:
    clients = get_clients(2)

    x_secret = torch.Tensor([1.0, 2.0, 5.0])
    expected_res = x_secret * x_secret

    mpc_tensor = x_secret.share(parties=clients)
    res = mpc_tensor * mpc_tensor

    assert all(res.get() == expected_res)


def test_share_get_method_parties_exception(get_clients) -> None:
    clients = get_clients(4)

    x_secret = torch.Tensor([1.0, 2.0, 5.0])
    expected_res = x_secret * x_secret

    mpc_tensor1 = x_secret.share(parties=clients[:2])
    mpc_tensor2 = x_secret.share(parties=clients[2:])

    with pytest.raises(ValueError):
        res = mpc_tensor1 * mpc_tensor2


def test_share_get_method_session(get_clients) -> None:
    clients = get_clients(2)
    session = Session(parties=clients)
    SessionManager.setup_mpc(session)

    x_secret = torch.Tensor([5.0, 6.0, 7.0])
    expected_res = x_secret * x_secret

    mpc_tensor = x_secret.share(session=session)
    res = mpc_tensor * mpc_tensor

    assert all(res.get() == expected_res)
>>>>>>> a82b4229
<|MERGE_RESOLUTION|>--- conflicted
+++ resolved
@@ -255,7 +255,6 @@
     assert sum(shares_from_share_tensor) == sum(shares_from_secret)
 
 
-<<<<<<< HEAD
 @pytest.mark.parametrize("protocol", ["FSS"])
 @pytest.mark.parametrize("op_str", ["le", "lt", "ge", "gt"])
 def test_comparison_mpc_mpc(get_clients, protocol, op_str) -> None:
@@ -328,7 +327,8 @@
     expected_result = op(x_secret, y_secret)
 
     assert (result == expected_result).all()
-=======
+
+    
 def test_share_get_method_parties(get_clients) -> None:
     clients = get_clients(2)
 
@@ -365,5 +365,4 @@
     mpc_tensor = x_secret.share(session=session)
     res = mpc_tensor * mpc_tensor
 
-    assert all(res.get() == expected_res)
->>>>>>> a82b4229
+    assert all(res.get() == expected_res)